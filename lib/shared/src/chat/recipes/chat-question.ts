--- conflicted
+++ resolved
@@ -20,7 +20,7 @@
 
     public async getInteraction(humanChatInput: string, context: RecipeContext): Promise<Interaction | null> {
         const truncatedText = truncateText(humanChatInput, MAX_HUMAN_INPUT_TOKENS)
-
+        console.log('lalalalallalalalala')
         return Promise.resolve(
             new Interaction(
                 { speaker: 'human', text: truncatedText, displayText: humanChatInput },
@@ -47,22 +47,12 @@
         selection: ActiveTextEditorSelection | null
     ): Promise<ContextMessage[]> {
         const contextMessages: ContextMessage[] = []
-<<<<<<< HEAD
-
-        // Add selected text as context when available
-        if (selection?.selectedText) {
-            contextMessages.push(...ChatQuestion.getEditorSelectionContext(selection))
-        }
-
-        const isCodebaseContextRequired = firstInteraction || (await intentDetector.isCodebaseContextRequired(text))
-=======
         // If input is less than 2 words, it means it's most likely a statement or a follow-up question that does not require additional context
         // e,g. "hey", "hi", "why", "explain" etc.
         const isTextTooShort = text.split(' ').length < 2
         const isCodebaseContextRequired =
             !isTextTooShort && (firstInteraction || (await intentDetector.isCodebaseContextRequired(text)))
->>>>>>> dd7cf7bd
-
+        console.log('does this work?')
         this.debug('ChatQuestion:getContextMessages', 'isCodebaseContextRequired', isCodebaseContextRequired)
         if (isCodebaseContextRequired) {
             const codebaseContextMessages = await codebaseContext.getContextMessages(text, numResults)
