import { Observable, interval, map } from 'observable-fns'
import type { AuthStatus } from '../auth/types'
import type { ClientConfiguration } from '../configuration'
import { clientCapabilities } from '../configuration/clientCapabilities'
import { cenv } from '../configuration/environment'
import type { PickResolvedConfiguration } from '../configuration/resolver'
import { FeatureFlag, featureFlagProvider } from '../experimentation/FeatureFlagProvider'
import { fetchLocalOllamaModels } from '../llm-providers/ollama/utils'
import { logDebug } from '../logger'
import {
    combineLatest,
    distinctUntilChanged,
    promiseFactoryToObservable,
    shareReplay,
    startWith,
    switchMap,
    take,
    tap,
} from '../misc/observable'
import { pendingOperation, switchMapReplayOperation } from '../misc/observableOperation'
import { ANSWER_TOKENS } from '../prompt/constants'
import type { CodyClientConfig } from '../sourcegraph-api/clientConfig'
import { isDotCom } from '../sourcegraph-api/environments'
import type { CodyLLMSiteConfiguration } from '../sourcegraph-api/graphql/client'
import { RestClient } from '../sourcegraph-api/rest/client'
import type { UserProductSubscription } from '../sourcegraph-api/userProductSubscription'
import { CHAT_INPUT_TOKEN_BUDGET } from '../token/constants'
import { isError } from '../utils'
import { TOOL_CODY_MODEL, ToolCodyModelName, getExperimentalClientModelByFeatureFlag } from './client'
import { type Model, type ServerModel, createModel, createModelFromServerModel } from './model'
import type {
    DefaultsAndUserPreferencesForEndpoint,
    ModelsData,
    ServerModelConfiguration,
} from './modelsService'
import { ModelTag } from './tags'
import { ModelUsage } from './types'
import { getEnterpriseContextWindow } from './utils'

const EMPTY_PREFERENCES: DefaultsAndUserPreferencesForEndpoint = { defaults: {}, selected: {} }

/**
 * Observe the list of all available models.
 */
export function syncModels({
    resolvedConfig,
    authStatus,
    configOverwrites,
    clientConfig,
    fetchServerSideModels_ = fetchServerSideModels,
    userProductSubscription = Observable.of(null),
}: {
    resolvedConfig: Observable<
        PickResolvedConfiguration<{
            configuration: true
            auth: true
            clientState: 'modelPreferences'
        }>
    >
    authStatus: Observable<AuthStatus>
    configOverwrites: Observable<CodyLLMSiteConfiguration | null | typeof pendingOperation>
    clientConfig: Observable<CodyClientConfig | undefined | typeof pendingOperation>
    fetchServerSideModels_?: typeof fetchServerSideModels
    userProductSubscription: Observable<UserProductSubscription | null | typeof pendingOperation>
}): Observable<ModelsData | typeof pendingOperation> {
    // Refresh Ollama models when Ollama-related config changes and periodically.
    const localModels = combineLatest(
        resolvedConfig.pipe(
            map(
                config =>
                    ({
                        autocompleteExperimentalOllamaOptions:
                            config.configuration.autocompleteExperimentalOllamaOptions,
                    }) satisfies Pick<ClientConfiguration, 'autocompleteExperimentalOllamaOptions'>
            ),
            distinctUntilChanged()
        ),
        interval(10 * 60 * 60 /* 10 minutes */).pipe(
            startWith(undefined),
            take(
                // Use only a limited number of timers when running in Vitest so that `vi.runAllTimersAsync()` doesn't get into an infinite loop.
                cenv.CODY_TESTING_LIMIT_MAX_TIMERS ? 10 : Number.MAX_SAFE_INTEGER
            )
        )
    ).pipe(
        switchMap(() =>
            clientCapabilities().isCodyWeb
                ? Observable.of([]) // disable Ollama local models for Cody Web
                : promiseFactoryToObservable(signal => fetchLocalOllamaModels().catch(() => []))
        ),
        // Keep the old localModels results while we're fetching the new ones, to avoid UI jitter.
        shareReplay()
    )

    const relevantConfig = resolvedConfig.pipe(
        map(
            config =>
                ({
                    configuration: {
                        customHeaders: config.configuration.customHeaders,
                        providerLimitPrompt: config.configuration.providerLimitPrompt,
                        devModels: config.configuration.devModels,
                    },
                    auth: config.auth,
                }) satisfies PickResolvedConfiguration<{
                    configuration: 'providerLimitPrompt' | 'customHeaders' | 'devModels'
                    auth: true
                }>
        ),
        distinctUntilChanged()
    )

    const userModelPreferences: Observable<DefaultsAndUserPreferencesForEndpoint> = resolvedConfig.pipe(
        map(config => {
            // Deep clone so it's not readonly and we can mutate it, for convenience.
            const prevPreferences = config.clientState.modelPreferences[config.auth.serverEndpoint]
            return deepClone(prevPreferences ?? EMPTY_PREFERENCES)
        }),
        distinctUntilChanged(),
        tap(preferences => {
            logDebug('ModelsService', 'User model preferences changed', JSON.stringify(preferences))
        }),
        shareReplay()
    )

    type RemoteModelsData = Pick<ModelsData, 'primaryModels'> & {
        preferences: Pick<ModelsData['preferences'], 'defaults'> | null
    }
    const remoteModelsData: Observable<RemoteModelsData | Error | typeof pendingOperation> =
        combineLatest(relevantConfig, authStatus, userProductSubscription).pipe(
            switchMapReplayOperation(([config, authStatus, userProductSubscription]) => {
                if (
                    authStatus.endpoint !== config.auth.serverEndpoint ||
                    authStatus.pendingValidation ||
                    userProductSubscription === pendingOperation
                ) {
                    return Observable.of(pendingOperation)
                }

                if (!authStatus.authenticated) {
                    return Observable.of<RemoteModelsData>({ primaryModels: [], preferences: null })
                }

                const isDotComUser = isDotCom(authStatus)
                const isCodyFreeUser =
                    userProductSubscription == null || userProductSubscription.userCanUpgrade === true

                const serverModelsConfig: Observable<
                    RemoteModelsData | Error | typeof pendingOperation
                > = clientConfig.pipe(
                    switchMapReplayOperation(maybeClientConfig => {
                        // NOTE: isDotComUser to enable server-side models for DotCom users,
                        // as the modelsAPIEnabled is default to return false on DotCom to avoid older clients
                        // that also share the same check from breaking.
                        if (isDotComUser || maybeClientConfig?.modelsAPIEnabled) {
                            logDebug('ModelsService', 'new models API enabled')
                            return promiseFactoryToObservable(signal =>
                                fetchServerSideModels_(config, signal)
                            ).pipe(
                                switchMap(serverModelsConfig => {
                                    const data: RemoteModelsData = {
                                        preferences: { defaults: {} },
                                        primaryModels: [],
                                    }

                                    if (serverModelsConfig) {
                                        // Remove deprecated models from the list, filter out waitlisted models for Enterprise.
                                        const filteredModels = serverModelsConfig?.models.filter(
                                            m =>
                                                m.status !== 'deprecated' &&
                                                (isDotComUser || m.status !== 'waitlist')
                                        )
                                        data.primaryModels.push(
                                            ...maybeAdjustContextWindows(filteredModels).map(
                                                createModelFromServerModel
                                            )
                                        )
                                        data.preferences!.defaults =
                                            defaultModelPreferencesFromServerModelsConfig(
                                                serverModelsConfig
                                            )
                                    }

                                    // NOTE: Calling `registerModelsFromVSCodeConfiguration()` doesn't
                                    // entirely make sense in a world where LLM models are managed
                                    // server-side. However, this is how Cody can be extended to use locally
                                    // running LLMs such as Ollama. (Though some more testing is needed.)
                                    // See:
                                    // https://sourcegraph.com/blog/local-code-completion-with-ollama-and-cody
                                    data.primaryModels.push(...getModelsFromVSCodeConfiguration(config))

                                    // For DotCom users with early access or on the waitlist, replace the waitlist tag with the appropriate tags.
                                    const enableToolCody: Observable<boolean> = resolvedConfig.pipe(
                                        map(c => {
                                            return !!c.configuration.experimentalMinionAnthropicKey
                                        }),
                                        distinctUntilChanged()
                                    )
                                    return combineLatest(
                                        featureFlagProvider.evaluatedFeatureFlag(
                                            FeatureFlag.CodyEarlyAccess
                                        ),
                                        featureFlagProvider.evaluatedFeatureFlag(FeatureFlag.DeepCody),
                                        featureFlagProvider.evaluatedFeatureFlag(
                                            FeatureFlag.CodyChatDefaultToClaude35Haiku
                                        ),
                                        enableToolCody
                                    ).pipe(
                                        switchMap(
                                            ([
                                                hasEarlyAccess,
<<<<<<< HEAD
                                                isDeepCodyEnabled,
                                                defaultToHaiku,
                                                enableToolCody,
=======
                                                hasAgenticChatFlag,
                                                defaultToHaiku,
                                                isToolCodyEnabled,
>>>>>>> 341dd17e
                                            ]) => {
                                                // TODO(sqs): remove waitlist from localStorage when user has access
                                                if (isDotComUser && hasEarlyAccess) {
                                                    data.primaryModels = data.primaryModels.map(
                                                        model => {
                                                            if (model.tags.includes(ModelTag.Waitlist)) {
                                                                const newTags = model.tags.filter(
                                                                    tag => tag !== ModelTag.Waitlist
                                                                )
                                                                newTags.push(
                                                                    hasEarlyAccess
                                                                        ? ModelTag.EarlyAccess
                                                                        : ModelTag.OnWaitlist
                                                                )
                                                                return { ...model, tags: newTags }
                                                            }
                                                            return model
                                                        }
                                                    )
                                                }

                                                const clientModels = []

                                                // Handle agentic chat features
                                                const isAgenticChatEnabled =
                                                    hasAgenticChatFlag ||
                                                    (isDotComUser && !isCodyFreeUser)
                                                const haikuModel = data.primaryModels.find(m =>
                                                    m.id.includes('5-haiku')
                                                )
                                                const sonnetModel = data.primaryModels.find(m =>
                                                    m.id.includes('5-sonnet')
                                                )
                                                const hasDeepCody = data.primaryModels.some(m =>
                                                    m.id.includes('deep-cody')
                                                )
                                                if (
                                                    !hasDeepCody &&
                                                    isAgenticChatEnabled &&
                                                    sonnetModel &&
                                                    haikuModel
                                                ) {
                                                    clientModels.push(
                                                        getExperimentalClientModelByFeatureFlag(
                                                            FeatureFlag.DeepCody
                                                        )!
                                                    )
                                                }

                                                const hasToolCody = data.primaryModels.some(m =>
                                                    m.id.includes(ToolCodyModelName)
                                                )
                                                if (!hasToolCody && isToolCodyEnabled) {
                                                    clientModels.push(TOOL_CODY_MODEL)
                                                }

                                                // Add the client models to the list of models.
                                                data.primaryModels.push(
                                                    ...maybeAdjustContextWindows(clientModels).map(
                                                        createModelFromServerModel
                                                    )
                                                )

                                                // Set the default model to Haiku for free users.
                                                if (
                                                    isDotComUser &&
                                                    isCodyFreeUser &&
                                                    defaultToHaiku &&
                                                    haikuModel
                                                ) {
                                                    data.preferences!.defaults.chat = haikuModel.id
                                                }

                                                return Observable.of(data)
                                            }
                                        )
                                    )
                                })
                            )
                        }

                        // In enterprise mode, we let the sg instance dictate the token limits and allow users
                        // to overwrite it locally (for debugging purposes).
                        //
                        // This is similiar to the behavior we had before introducing the new chat and allows
                        // BYOK customers to set a model of their choice without us having to map it to a known
                        // model on the client.
                        //
                        // NOTE: If configOverwrites?.chatModel is empty, automatically fallback to use the
                        // default model configured on the instance.
                        return configOverwrites.pipe(
                            map((configOverwrites): RemoteModelsData | typeof pendingOperation => {
                                if (configOverwrites === pendingOperation) {
                                    return pendingOperation
                                }
                                if (configOverwrites?.chatModel) {
                                    return {
                                        preferences: null,
                                        primaryModels: [
                                            createModel({
                                                id: configOverwrites.chatModel,
                                                // TODO (umpox) Add configOverwrites.editModel for separate edit support
                                                usage: [ModelUsage.Chat, ModelUsage.Edit],
                                                contextWindow: getEnterpriseContextWindow(
                                                    configOverwrites?.chatModel,
                                                    configOverwrites,
                                                    config.configuration
                                                ),
                                                tags: [ModelTag.Enterprise],
                                            }),
                                        ],
                                    } satisfies RemoteModelsData
                                }

                                // If the enterprise instance didn't have any configuration data for Cody, clear the
                                // models available in the modelsService. Otherwise there will be stale, defunct models
                                // available.
                                return {
                                    preferences: null,
                                    primaryModels: [],
                                } satisfies RemoteModelsData
                            })
                        )
                    })
                )
                return serverModelsConfig
            })
        )

    return combineLatest(localModels, remoteModelsData, userModelPreferences).pipe(
        map(
            ([localModels, remoteModelsData, userModelPreferences]):
                | ModelsData
                | typeof pendingOperation =>
                remoteModelsData === pendingOperation
                    ? pendingOperation
                    : {
                          localModels,
                          primaryModels: isError(remoteModelsData)
                              ? []
                              : normalizeModelList(remoteModelsData.primaryModels),
                          preferences: isError(remoteModelsData)
                              ? userModelPreferences
                              : resolveModelPreferences(
                                    remoteModelsData.preferences,
                                    userModelPreferences
                                ),
                      }
        ),
        distinctUntilChanged(),
        tap(modelsData => {
            if (modelsData !== pendingOperation && modelsData.primaryModels.length > 0) {
                logDebug(
                    'ModelsService',
                    'ModelsData changed',
                    `${modelsData.primaryModels.length} primary models`
                )
            }
        }),
        shareReplay()
    )
}

function resolveModelPreferences(
    remote: Pick<DefaultsAndUserPreferencesForEndpoint, 'defaults'> | null,
    user: DefaultsAndUserPreferencesForEndpoint
): DefaultsAndUserPreferencesForEndpoint {
    user = deepClone(user)

    function setDefaultModel(usage: ModelUsage, newDefaultModelId: string | undefined): void {
        // If our cached default model matches, nothing needed.
        if (user.defaults[usage] === newDefaultModelId) {
            return
        }

        // Otherwise, the model has updated so we should set it in the
        // in-memory cache as well as the on-disk cache if it exists, and
        // drop any previously selected models for this usage type.
        user.defaults[usage] = newDefaultModelId
        delete user.selected[usage]
    }
    if (remote?.defaults) {
        setDefaultModel(ModelUsage.Chat, remote.defaults.chat)
        setDefaultModel(ModelUsage.Edit, remote.defaults.edit || remote.defaults.chat)
        setDefaultModel(ModelUsage.Autocomplete, remote.defaults.autocomplete)
    }
    return user
}

/**
 * Don't allow a BYOK model to shadow a model from the server.
 */
function normalizeModelList(models: Model[]): Model[] {
    const modelsBYOK = models.filter(model => model.tags.includes(ModelTag.BYOK))
    const modelsNonBYOK = models.filter(model => !model.tags.includes(ModelTag.BYOK))

    const modelIDsNonBYOK = new Set(modelsNonBYOK.map(m => m.id))
    return [...modelsNonBYOK, ...modelsBYOK.filter(model => !modelIDsNonBYOK.has(model.id))]
}

export interface ChatModelProviderConfig {
    provider: string
    model: string
    inputTokens?: number
    outputTokens?: number
    apiKey?: string
    apiEndpoint?: string
    options?: Record<string, any>
}

/**
 * Adds any Models defined by the Visual Studio "cody.dev.models" configuration into the
 * modelsService. This provides a way to interact with models not hard-coded by default.
 *
 * NOTE: DotCom Connections only as model options are not available for Enterprise BUG: This does
 * NOT make any model changes based on the "cody.dev.useServerDefinedModels".
 *
 * @internal This accesses config outside of the {@link resolvedConfig} global observable, but it
 * takes a `config` parameter (that it doesn't actually use) to try to enforce that it is a functon
 * of the config.
 */
function getModelsFromVSCodeConfiguration({
    configuration: { devModels },
}: PickResolvedConfiguration<{ configuration: 'devModels' }>): Model[] {
    return (
        devModels?.map(m =>
            createModel({
                id: `${m.provider}/${m.model}`,
                usage: [ModelUsage.Chat, ModelUsage.Edit],
                contextWindow: {
                    input: m.inputTokens ?? CHAT_INPUT_TOKEN_BUDGET,
                    output: m.outputTokens ?? ANSWER_TOKENS,
                },
                clientSideConfig: {
                    apiKey: m.apiKey,
                    apiEndpoint: m.apiEndpoint,
                    options: m.options,
                },
                tags: [ModelTag.Local, ModelTag.BYOK, ModelTag.Experimental],
            })
        ) ?? []
    )
}

// fetchServerSideModels contacts the Sourcegraph endpoint, and fetches the LLM models it
// currently supports. Requires that the current user is authenticated, with their credentials
// stored.
//
// Throws an exception on any errors.
async function fetchServerSideModels(
    config: PickResolvedConfiguration<{ configuration: 'customHeaders'; auth: true }>,
    signal?: AbortSignal
): Promise<ServerModelConfiguration | undefined> {
    // Fetch the data via REST API.
    // NOTE: We may end up exposing this data via GraphQL, it's still TBD.
    const client = new RestClient(config.auth, config.configuration.customHeaders)
    return await client.getAvailableModels(signal)
}

/**
 * maybeAdjustContextWindows adjusts the context window input tokens for specific models to prevent
 * context window overflow caused by token count discrepancies.
 *
 * Currently, the OpenAI tokenizer is used by default for all models. However, it often
 * counts tokens incorrectly for non-OpenAI models (e.g., Mistral), leading to over-counting
 * and potentially causing completion requests to fail due to exceeding the context window.
 *
 * The proper fix would be to use model-specific tokenizers, but this would require significant
 * refactoring. As a temporary workaround, this function reduces the `maxInputTokens` for specific
 * models to mitigate the risk of context window overflow.
 *
 * @param {ServerModel[]} models - An array of models from the site config.
 * @returns {ServerModel[]} - The array of models with adjusted context windows where applicable.
 */
export const maybeAdjustContextWindows = (models: ServerModel[]): ServerModel[] =>
    models.map(model => {
        let maxInputTokens = model.contextWindow.maxInputTokens
        if (/^mi(x|s)tral/.test(model.modelName)) {
            // Adjust the context window size for Mistral models because the OpenAI tokenizer undercounts tokens in English
            // compared to the Mistral tokenizer. Based on our observations, the OpenAI tokenizer usually undercounts by about 13%.
            // We reduce the context window by 15% (0.85 multiplier) to provide a safety buffer and prevent potential overflow.
            // Note: In other languages, the OpenAI tokenizer might actually overcount tokens. As a result, we accept the risk
            // of using a slightly smaller context window than what's available for those languages.
            maxInputTokens = Math.round(model.contextWindow.maxInputTokens * 0.85)
        }
        return { ...model, contextWindow: { ...model.contextWindow, maxInputTokens } }
    })

function deepClone<T>(value: T): T {
    return JSON.parse(JSON.stringify(value)) as T
}

export function defaultModelPreferencesFromServerModelsConfig(
    config: ServerModelConfiguration
): DefaultsAndUserPreferencesForEndpoint['defaults'] {
    return {
        autocomplete: config.defaultModels.codeCompletion,
        chat: config.defaultModels.chat,
        edit: config.defaultModels.chat,
    }
}<|MERGE_RESOLUTION|>--- conflicted
+++ resolved
@@ -209,15 +209,9 @@
                                         switchMap(
                                             ([
                                                 hasEarlyAccess,
-<<<<<<< HEAD
-                                                isDeepCodyEnabled,
-                                                defaultToHaiku,
-                                                enableToolCody,
-=======
                                                 hasAgenticChatFlag,
                                                 defaultToHaiku,
                                                 isToolCodyEnabled,
->>>>>>> 341dd17e
                                             ]) => {
                                                 // TODO(sqs): remove waitlist from localStorage when user has access
                                                 if (isDotComUser && hasEarlyAccess) {
