--- conflicted
+++ resolved
@@ -1,182 +1,4 @@
 /**
-<<<<<<< HEAD
- * Features indicate the functionality being tracked.
- *
- * All Cody features must start with `cody.`, for example `cody.myFeature`.
- *
- * Features should NOT be 'scoped' to a specific extension - extension metadata
- * is already tracked separately. For example, do NOT use the feature name
- * 'vscode.cody.foobar', as we already know an event comes from VS Code - just
- * use 'cody.foobar' instead.
- */
-export type EventFeature =
-    // extension-setup-related events
-    | 'cody.extension'
-    // fixup-related events
-    | 'cody.fixup'
-    | 'cody.fixup.apply'
-    // command-related events
-    | 'cody.command'
-    | 'cody.command.edit'
-    // inline-assistant-related events
-    | 'cody.comment'
-    | 'cody.comment.delete'
-    | 'cody.comment.stop'
-    | 'cody.comment.collapse-all'
-    | 'cody.comment.open-in-sidebar'
-    | 'cody.interactive.clear'
-    | 'cody.history'
-    | 'cody.history.clear'
-    // walkthrough/support-related events
-    | 'cody.walkthrough'
-    | 'cody.walkthrough.showExplain'
-    | 'cody.walkthrough.enableInlineChat'
-    // chat-related events
-    | 'cody.editChatButton'
-    | 'cody.sidebar.abortButton'
-    | 'cody.app:download'
-    | 'cody.app:connect'
-    | 'cody.authReloadButton'
-    // message-provider-related events
-    | 'cody.messageProvider.chatResponse.chat-question'
-    | 'cody.messageProvider.chatResponse.code-question'
-    | 'cody.messageProvider.chatResponse.context-search'
-    | 'cody.messageProvider.chatResponse.local-indexed-keyword-search'
-    | 'cody.messageProvider.chatResponse.explain-code-detailed'
-    | 'cody.messageProvider.chatResponse.explain-code-high-level'
-    | 'cody.messageProvider.chatResponse.inline-touch'
-    | 'cody.messageProvider.chatResponse.find-code-smells'
-    | 'cody.messageProvider.chatResponse.fixup'
-    | 'cody.messageProvider.chatResponse.generate-docstring'
-    | 'cody.messageProvider.chatResponse.generate-unit-test'
-    | 'cody.messageProvider.chatResponse.git-history'
-    | 'cody.messageProvider.chatResponse.improve-variable-names'
-    | 'cody.messageProvider.chatResponse.inline-chat'
-    | 'cody.messageProvider.chatResponse.custom-prompt'
-    | 'cody.messageProvider.chatResponse.next-questions'
-    | 'cody.messageProvider.chatResponse.pr-description'
-    | 'cody.messageProvider.chatResponse.release-notes'
-    | 'cody.messageProvider.chatResponse.translate-to-language'
-    | 'cody.messageProvider.chatResponse.chat'
-    | 'cody.messageProvider.chatResponse.editor'
-    | 'cody.messageProvider.chatResponse.menu'
-    | 'cody.messageProvider.chatResponse.code-action'
-    | 'cody.messageProvider.chatResponse.custom-commands'
-    | 'cody.messageProvider.chatResponse.test'
-    | 'cody.messageProvider.chatResponse.code-lens'
-    | 'cody.messageProvider.chatResponse.ask'
-    | 'cody.messageProvider.chatResponse.doc'
-    | 'cody.messageProvider.chatResponse.edit'
-    | 'cody.messageProvider.chatResponse.explain'
-    | 'cody.messageProvider.chatResponse.smell'
-    | 'cody.messageProvider.chatResponse.reset'
-    | 'cody.messageProvider.chatReset'
-    | 'cody.messageProvider.clearChatHistoryButton'
-    | 'cody.messageProvider.restoreChatHistoryButton'
-    | 'cody.messageProvider.chatResponse'
-    // recipe-related events
-    | 'cody.recipe.chat-question'
-    | 'cody.recipe.code-question'
-    | 'cody.recipe.context-search'
-    | 'cody.recipe.local-indexed-keyword-search'
-    | 'cody.recipe.explain-code-detailed'
-    | 'cody.recipe.explain-code-high-level'
-    | 'cody.recipe.inline-touch'
-    | 'cody.recipe.find-code-smells'
-    | 'cody.recipe.fixup'
-    | 'cody.recipe.generate-docstring'
-    | 'cody.recipe.generate-unit-test'
-    | 'cody.recipe.git-history'
-    | 'cody.recipe.improve-variable-names'
-    | 'cody.recipe.inline-chat'
-    | 'cody.recipe.custom-prompt'
-    | 'cody.recipe.next-questions'
-    | 'cody.recipe.pr-description'
-    | 'cody.recipe.release-notes'
-    | 'cody.recipe.translate-to-language'
-    | 'cody.guardrails.annotate'
-    | 'cody.addCommandButton'
-    | 'cody.command.openFile'
-    | 'cody.command.resetChat'
-    | 'cody.deleteChatHistoryButton'
-    | 'cody.exportChatHistoryButton'
-    // sidebar-related events
-    | 'cody.sidebar.commandConfigMenuButton'
-    | 'cody.sidebar.commandConfigMenuButton.undefined'
-    | 'cody.sidebar.commandConfigMenuButton.menu'
-    | 'cody.sidebar.commandConfigMenuButton.chat-question'
-    | 'cody.sidebar.commandConfigMenuButton.code-question'
-    | 'cody.sidebar.commandConfigMenuButton.context-search'
-    | 'cody.sidebar.commandConfigMenuButton.local-indexed-keyword-search'
-    | 'cody.sidebar.commandConfigMenuButton.explain-code-detailed'
-    | 'cody.sidebar.commandConfigMenuButton.explain-code-high-level'
-    | 'cody.sidebar.commandConfigMenuButton.inline-touch'
-    | 'cody.sidebar.commandConfigMenuButton.find-code-smells'
-    | 'cody.sidebar.commandConfigMenuButton.fixup'
-    | 'cody.sidebar.commandConfigMenuButton.generate-docstring'
-    | 'cody.sidebar.commandConfigMenuButton.generate-unit-test'
-    | 'cody.sidebar.commandConfigMenuButton.git-history'
-    | 'cody.sidebar.commandConfigMenuButton.improve-variable-names'
-    | 'cody.sidebar.commandConfigMenuButton.inline-chat'
-    | 'cody.sidebar.commandConfigMenuButton.custom-prompt'
-    | 'cody.sidebar.commandConfigMenuButton.next-questions'
-    | 'cody.sidebar.commandConfigMenuButton.pr-description'
-    | 'cody.sidebar.commandConfigMenuButton.release-notes'
-    | 'cody.sidebar.commandConfigMenuButton.translate-to-language'
-    | 'cody.sidebar.commandConfigMenuButton.chat'
-    | 'cody.sidebar.commandConfigMenuButton.editor'
-    | 'cody.sidebar.commandConfigMenuButton.code-action'
-    | 'cody.sidebar.commandConfigMenuButton.custom-commands'
-    | 'cody.sidebar.commandConfigMenuButton.code-lens'
-    | 'cody.sidebar.commandConfigMenuButton.test'
-    | 'cody.sidebar.commandConfigMenuButton.ask'
-    | 'cody.sidebar.commandConfigMenuButton.doc'
-    | 'cody.sidebar.commandConfigMenuButton.edit'
-    | 'cody.sidebar.commandConfigMenuButton.explain'
-    | 'cody.sidebar.commandConfigMenuButton.smell'
-    | 'cody.sidebar.commandConfigMenuButton.reset'
-    // auth-provider-related events
-    | 'cody.auth.login'
-    | 'cody.auth.selectSigninMenu'
-    | 'cody.auth.selectSigninMenu.enterprise'
-    | 'cody.auth.selectSigninMenu.dotcom'
-    | 'cody.auth.selectSigninMenu.token'
-    | 'cody.auth.selectSigninMenu.app'
-    | 'cody.auth.fromToken'
-    | 'cody.auth.logout'
-    | 'cody.auth.fromCallback.app'
-    | 'cody.auth.fromCallback.web'
-    // context-provider-related events
-    | 'cody.auth'
-    | 'cody.auth.app'
-
-/**
- * Actions should denote a generic action within the scope of a feature. Where
- * possible, reuse an existing action.
- */
-export type EventAction =
-    | 'succeeded'
-    | 'failed'
-    | 'installed'
-    | 'savedLogin'
-    | 'executed'
-    | 'created'
-    | 'clicked'
-    | 'opened'
-    | 'closed'
-    | 'hasCode'
-    | 'disconnected'
-    | 'connected'
-
-/**
- * MetadataKey is an allowlist of keys for the safe-for-export metadata parameter.
- * Where possible, reuse an existing key.
- */
-export type MetadataKey = 'durationMs' | 'lineCount' | 'charCount' | 'codeBlocks' | 'embeddings' | 'local'
-
-/**
-=======
->>>>>>> 94813042
  * Events accept billing metadata for ease of categorization in analytics
  * pipelines - this type enumerates known categories.
  */
