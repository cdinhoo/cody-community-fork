import type { CodeCompletionsParams, PromptString } from '@sourcegraph/cody-shared'
<<<<<<< HEAD
import type { AutoeditSourceMetadata } from '../analytics-logger/types'
=======
import type * as vscode from 'vscode'
>>>>>>> 28884820
import type { AutoeditsRequestBody } from './utils'

export type ModelResponseShared = {
    type: 'success' | 'aborted'
    /** URL used to make the request to the model API */
    requestUrl: string
    /** Optional request headers sent to the model API */
    requestHeaders?: Record<string, string>
    /**
     * Optional request body sent to the model API
     * TODO: update to proper types from different adapters.
     */
    requestBody?: AutoeditsRequestBody | CodeCompletionsParams
}

export interface SuccessModelResponse extends ModelResponseShared {
    type: 'success'
    prediction: string
    /**
     * Response headers received from the model API
     */
    responseHeaders: Record<string, string>
    /**
     * Optional full response body received from the model API
     * This is propagated to the analytics logger for debugging purposes
     * TODO: replace `any` with the proper type.
     */
    responseBody: Record<string, any>
    /**
     * The source of the suggestion, e.g. 'network', 'cache', etc.
     */
    source?: AutoeditSourceMetadata
}

export interface AbortedModelResponse extends ModelResponseShared {
    type: 'aborted'
}

export type ModelResponse = SuccessModelResponse | AbortedModelResponse

export interface AutoeditsModelAdapter extends vscode.Disposable {
    getModelResponse(args: AutoeditModelOptions): Promise<ModelResponse>
}

/**
 * Represents the structure of a prompt for auto-edit functionality
 */
export type AutoeditsPrompt = {
    /**
     * Optional system message to provide context or instructions
     * This field is only valid for the chat models.
     * For the completions models, this is ignored by the adapters.
     */
    systemMessage?: PromptString
    /**
     * The user message containing the code to be rewritten.
     */
    userMessage: PromptString
}

export interface AutoeditModelOptions {
    url: string
    model: string
    prompt: AutoeditsPrompt
    codeToRewrite: string
    userId: string | null
    isChatModel: boolean
    abortSignal: AbortSignal
}<|MERGE_RESOLUTION|>--- conflicted
+++ resolved
@@ -1,9 +1,6 @@
 import type { CodeCompletionsParams, PromptString } from '@sourcegraph/cody-shared'
-<<<<<<< HEAD
+import type * as vscode from 'vscode'
 import type { AutoeditSourceMetadata } from '../analytics-logger/types'
-=======
-import type * as vscode from 'vscode'
->>>>>>> 28884820
 import type { AutoeditsRequestBody } from './utils'
 
 export type ModelResponseShared = {
