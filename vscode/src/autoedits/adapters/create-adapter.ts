--- conflicted
+++ resolved
@@ -5,11 +5,8 @@
 import type { AutoeditsModelAdapter } from './base'
 import { CodyGatewayAdapter } from './cody-gateway'
 import { FireworksAdapter } from './fireworks'
-<<<<<<< HEAD
 import { FireworksWebSocketAdapter } from './fireworks-websocket'
-=======
 import { InceptionLabsAdapter } from './inceptionlabs'
->>>>>>> db2039c4
 import { OpenAIAdapter } from './openai'
 import { SourcegraphChatAdapter } from './sourcegraph-chat'
 import { SourcegraphCompletionsAdapter } from './sourcegraph-completions'
