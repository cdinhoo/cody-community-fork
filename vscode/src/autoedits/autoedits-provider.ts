import { type DebouncedFunc, debounce } from 'lodash'
import { Observable } from 'observable-fns'
import * as vscode from 'vscode'

import {
    type ChatClient,
    type ClientCapabilities,
    clientCapabilities,
    currentResolvedConfig,
    tokensToChars,
} from '@sourcegraph/cody-shared'

import type { CompletionBookkeepingEvent } from '../completions/analytics-logger'
import { ContextRankingStrategy } from '../completions/context/completions-context-ranker'
import { ContextMixer } from '../completions/context/context-mixer'
import { DefaultContextStrategyFactory } from '../completions/context/context-strategy'
import { getCurrentDocContext } from '../completions/get-current-doc-context'
import type { AutocompleteEditItem, AutoeditChanges } from '../jsonrpc/agent-protocol'
import { isRunningInsideAgent } from '../jsonrpc/isRunningInsideAgent'
import type { FixupController } from '../non-stop/FixupController'
import type { CodyStatusBar } from '../services/StatusBar'
import type { AutoeditsModelAdapter, AutoeditsPrompt, ModelResponse } from './adapters/base'
import { createAutoeditsModelAdapter } from './adapters/create-adapter'
import {
    type AutoeditRequestID,
    type AutoeditRequestStateForAgentTesting,
    autoeditAnalyticsLogger,
    autoeditDiscardReason,
    autoeditSource,
    autoeditTriggerKind,
    getTimeNowInMillis,
} from './analytics-logger'
import { AutoeditCompletionItem } from './autoedit-completion-item'
import { autoeditsOnboarding } from './autoedit-onboarding'
import { autoeditsProviderConfig } from './autoedits-config'
import { FilterPredictionBasedOnRecentEdits } from './filter-prediction-edits'
import { autoeditsOutputChannelLogger } from './output-channel-logger'
import { PromptCacheOptimizedV1 } from './prompt/prompt-cache-optimized-v1'
import { type CodeToReplaceData, getCodeToReplaceData } from './prompt/prompt-utils'
import type { DecorationInfo } from './renderer/decorators/base'
import { DefaultDecorator } from './renderer/decorators/default-decorator'
import { InlineDiffDecorator } from './renderer/decorators/inline-diff-decorator'
import { getDecorationInfo } from './renderer/diff-utils'
import { initImageSuggestionService } from './renderer/image-gen'
import { AutoEditsInlineRendererManager } from './renderer/inline-manager'
import { AutoEditsDefaultRendererManager, type AutoEditsRendererManager } from './renderer/manager'
import {
    extractAutoEditResponseFromCurrentDocumentCommentTemplate,
    shrinkReplacerTextToCodeToReplaceRange,
} from './renderer/mock-renderer'
import type { AutoEditRenderOutput } from './renderer/render-output'
import { type AutoeditRequestManagerParams, RequestManager } from './request-manager'
import { shrinkPredictionUntilSuffix } from './shrink-prediction'
import { SmartThrottleService } from './smart-throttle'
import { areSameUriDocs, isPredictedTextAlreadyInSuffix } from './utils'

const AUTOEDIT_CONTEXT_STRATEGY = 'auto-edit'
const RESET_SUGGESTION_ON_CURSOR_CHANGE_AFTER_INTERVAL_MS = 60 * 1000
const ON_SELECTION_CHANGE_DEFAULT_DEBOUNCE_INTERVAL_MS = 10
export const AUTOEDIT_INITIAL_DEBOUNCE_INTERVAL_MS = 10

interface AutoeditEditItem extends AutocompleteEditItem {
    id: AutoeditRequestID
}

export interface AutoeditsResult {
    /** @deprecated Use `inlineCompletionItems` instead. */
    items: AutoeditCompletionItem[]
    inlineCompletionItems: AutoeditCompletionItem[]
    decoratedEditItems: AutoeditEditItem[]
    completionEvent?: CompletionBookkeepingEvent
}

export type AutoeditClientCapabilities = Pick<
    ClientCapabilities,
    'autoedit' | 'autoeditInlineDiff' | 'autoeditAsideDiff'
>

/**
 * Provides inline completions and auto-edit functionality.
 *
 * Before introducing new logic into the AutoEditsProvider class, evaluate whether it can be abstracted into a separate component.
 * This practice ensures that AutoEditsProvider remains focused on its primary responsibilities of triggering and providing completions
 */
export class AutoeditsProvider implements vscode.InlineCompletionItemProvider, vscode.Disposable {
    private readonly disposables: vscode.Disposable[] = []
    /** Keeps track of the last time the text was changed in the editor. */
    private lastTextChangeTimeStamp: number | undefined
    private lastManualTriggerTimestamp = Number.MIN_SAFE_INTEGER

    private readonly onSelectionChangeDebounced: DebouncedFunc<typeof this.onSelectionChange>

    public readonly rendererManager: AutoEditsRendererManager
    private readonly modelAdapter: AutoeditsModelAdapter
<<<<<<< HEAD
    private readonly requestManager = new RequestManager()
=======
    public readonly smartThrottleService = new SmartThrottleService()
>>>>>>> 360f80f3

    private readonly promptStrategy = new PromptCacheOptimizedV1()
    public readonly filterPrediction = new FilterPredictionBasedOnRecentEdits()
    private readonly contextMixer = new ContextMixer({
        strategyFactory: new DefaultContextStrategyFactory(Observable.of(AUTOEDIT_CONTEXT_STRATEGY)),
        contextRankingStrategy: ContextRankingStrategy.TimeBased,
        dataCollectionEnabled: false,
    })
    private readonly statusBar: CodyStatusBar
    private readonly capabilities: AutoeditClientCapabilities

    constructor(
        chatClient: ChatClient,
        fixupController: FixupController,
        statusBar: CodyStatusBar,
        options: { shouldRenderInline: boolean }
    ) {
        this.capabilities = this.getClientCapabilities()

        // Initialise the canvas renderer for image generation.
        initImageSuggestionService()
        // If the user is using auto-edit, mark the user as enrolled
        autoeditsOnboarding.markUserAsAutoEditBetaEnrolled()

        autoeditsOutputChannelLogger.logDebug('Constructor', 'Constructing AutoEditsProvider')
        this.modelAdapter = createAutoeditsModelAdapter({
            providerName: autoeditsProviderConfig.provider,
            isChatModel: autoeditsProviderConfig.isChatModel,
            chatClient: chatClient,
        })

        this.rendererManager = options.shouldRenderInline
            ? new AutoEditsInlineRendererManager(
                  editor => new InlineDiffDecorator(editor),
                  fixupController,
                  this.requestManager
              )
            : new AutoEditsDefaultRendererManager(
                  editor => new DefaultDecorator(editor),
                  fixupController,
                  this.requestManager
              )

        this.onSelectionChangeDebounced = debounce(
            (event: vscode.TextEditorSelectionChangeEvent) => this.onSelectionChange(event),
            ON_SELECTION_CHANGE_DEFAULT_DEBOUNCE_INTERVAL_MS
        )

        this.disposables.push(
            this.requestManager,
            this.contextMixer,
            this.rendererManager,
            vscode.window.onDidChangeTextEditorSelection(this.onSelectionChangeDebounced),
            vscode.workspace.onDidChangeTextDocument(event => {
                this.onDidChangeTextDocument(event)
            })
        )

        this.statusBar = statusBar
    }

    private getClientCapabilities(): AutoeditClientCapabilities {
        const inAgent = isRunningInsideAgent()
        if (!inAgent) {
            // We are running inside VS Code
            return {
                autoedit: 'enabled',
                autoeditAsideDiff: 'image',
                autoeditInlineDiff: 'insertions-and-deletions',
            }
        }

        const capabilitiesFromClient = clientCapabilities()
        return {
            autoedit: capabilitiesFromClient.autoedit,
            autoeditAsideDiff: capabilitiesFromClient.autoeditAsideDiff,
            autoeditInlineDiff: capabilitiesFromClient.autoeditInlineDiff,
        }
    }

    private onDidChangeTextDocument(event: vscode.TextDocumentChangeEvent): void {
        if (event.document.uri.scheme === 'file') {
            this.lastTextChangeTimeStamp = performance.now()
        }
    }

    private async onSelectionChange(event: vscode.TextEditorSelectionChangeEvent): Promise<void> {
        const lastSelection = event.selections.at(-1)
        const { document } = event.textEditor
        if (!lastSelection?.isEmpty || document.uri.scheme !== 'file') {
            return
        }
        if (this.rendererManager.hasActiveEdit()) {
            return
        }
        // Don't show suggestion on cursor movement if the text has not changed for a certain amount of time
        if (
            this.lastTextChangeTimeStamp &&
            performance.now() - this.lastTextChangeTimeStamp <
                RESET_SUGGESTION_ON_CURSOR_CHANGE_AFTER_INTERVAL_MS
        ) {
            await vscode.commands.executeCommand('editor.action.inlineSuggest.trigger')
        }
    }

    public async provideInlineCompletionItems(
        document: vscode.TextDocument,
        position: vscode.Position,
        inlineCompletionContext: vscode.InlineCompletionContext,
        token?: vscode.CancellationToken
    ): Promise<AutoeditsResult | null> {
        let stopLoading: (() => void) | undefined
        const startedAt = getTimeNowInMillis()

        if (inlineCompletionContext.selectedCompletionInfo !== undefined) {
            const { range, text } = inlineCompletionContext.selectedCompletionInfo
            const completion = new AutoeditCompletionItem({ id: null, insertText: text, range })
            // User has a currently selected item in the autocomplete widget.
            // Instead of attempting to suggest an auto-edit, just show the selected item
            // as the completion. This is to avoid an undesirable edit conflicting with the acceptance
            // of the item shown in the widget.
            // TODO: We should consider the optimal solution here, it may be better to show an
            // inline completion (not an edit) that includes the currently selected item.
            return {
                items: [completion],
                inlineCompletionItems: [completion],
                decoratedEditItems: [],
            }
        }

        try {
            stopLoading = this.statusBar.addLoader({
                title: 'Auto-edits are being generated',
                timeout: 5_000,
            })

            const throttledRequest = this.smartThrottleService.throttle({
                uri: document.uri.toString(),
                position,
                isManuallyTriggered: this.lastManualTriggerTimestamp > performance.now() - 50,
            })

            const abortSignal = throttledRequest.abortController.signal

            let remainingThrottleDelay = throttledRequest.delayMs
            if (throttledRequest.delayMs > AUTOEDIT_INITIAL_DEBOUNCE_INTERVAL_MS) {
                await new Promise(resolve => setTimeout(resolve, AUTOEDIT_INITIAL_DEBOUNCE_INTERVAL_MS))
                if (abortSignal.aborted) {
                    autoeditsOutputChannelLogger.logDebugIfVerbose(
                        'provideInlineCompletionItems',
                        `debounce aborted during first ${AUTOEDIT_INITIAL_DEBOUNCE_INTERVAL_MS}ms of throttle`
                    )
                    return null
                }
                remainingThrottleDelay -= AUTOEDIT_INITIAL_DEBOUNCE_INTERVAL_MS
            }

            autoeditsOutputChannelLogger.logDebugIfVerbose(
                'provideInlineCompletionItems',
                'Calculating getCurrentDocContext...'
            )
            const docContext = getCurrentDocContext({
                document,
                position,
                maxPrefixLength: tokensToChars(autoeditsProviderConfig.tokenLimit.prefixTokens),
                maxSuffixLength: tokensToChars(autoeditsProviderConfig.tokenLimit.suffixTokens),
            })

            const codeToReplaceData = getCodeToReplaceData({
                docContext,
                document,
                position,
                tokenBudget: autoeditsProviderConfig.tokenLimit,
            })
            const { codeToRewrite } = codeToReplaceData
            const requestId = autoeditAnalyticsLogger.createRequest({
                startedAt,
                codeToReplaceData,
                position,
                docContext,
                document,
                payload: {
                    languageId: document.languageId,
                    model: autoeditsProviderConfig.model,
                    codeToRewrite,
                    triggerKind: autoeditTriggerKind.automatic,
                },
            })

            autoeditsOutputChannelLogger.logDebugIfVerbose(
                'provideInlineCompletionItems',
                'Calculating context from contextMixer...'
            )
            const [{ context, contextSummary }] = await Promise.all([
                this.contextMixer.getContext({
                    document,
                    position,
                    docContext,
                    maxChars: 32_000,
                }),
                new Promise(resolve => setTimeout(resolve, remainingThrottleDelay)),
            ])

            if (abortSignal.aborted) {
                autoeditsOutputChannelLogger.logDebugIfVerbose(
                    'provideInlineCompletionItems',
                    'aborted during context fetch and the remaining throttle delay'
                )
                return null
            }
            autoeditAnalyticsLogger.markAsContextLoaded({
                requestId,
                payload: { contextSummary },
            })

            autoeditsOutputChannelLogger.logDebugIfVerbose(
                'provideInlineCompletionItems',
                'Calculating prompt from promptStrategy...'
            )
            const prompt = this.promptStrategy.getPromptForModelType({
                document,
                codeToReplaceData,
                context,
                tokenBudget: autoeditsProviderConfig.tokenLimit,
                isChatModel: autoeditsProviderConfig.isChatModel,
            })

            autoeditsOutputChannelLogger.logDebugIfVerbose(
                'provideInlineCompletionItems',
                'Calculating prediction from getPrediction...'
            )
            const predictionResult = await this.getPrediction({
                document,
                position,
                prompt,
                codeToReplaceData,
                abortSignal,
            })

            if (abortSignal?.aborted || predictionResult.type === 'aborted') {
                autoeditsOutputChannelLogger.logDebugIfVerbose(
                    'provideInlineCompletionItems',
                    'client aborted after getPrediction'
                )

                autoeditAnalyticsLogger.markAsDiscarded({
                    requestId,
                    discardReason: autoeditDiscardReason.clientAborted,
                })
                return null
            }

            const initialPrediction = predictionResult.prediction

            autoeditAnalyticsLogger.markAsLoaded({
                requestId,
                prompt,
                modelResponse: predictionResult,
                payload: {
                    // TODO: make it required
                    source: predictionResult.source ?? autoeditSource.network,
                    isFuzzyMatch: false,
                    prediction: initialPrediction,
                },
            })

            if (throttledRequest.isStale) {
                autoeditsOutputChannelLogger.logDebugIfVerbose(
                    'provideInlineCompletionItems',
                    'throttled request is stale'
                )
                autoeditAnalyticsLogger.markAsDiscarded({
                    requestId,
                    discardReason: autoeditDiscardReason.staleThrottledRequest,
                })
                return null
            }

            if (predictionResult.prediction.length === 0) {
                autoeditsOutputChannelLogger.logDebugIfVerbose(
                    'provideInlineCompletionItems',
                    'received empty prediction'
                )

                autoeditAnalyticsLogger.markAsDiscarded({
                    requestId,
                    discardReason: autoeditDiscardReason.emptyPrediction,
                })
                return null
            }

            autoeditsOutputChannelLogger.logDebug(
                'provideInlineCompletionItems',
                `"${requestId}" ============= Response:\n${initialPrediction}\n` +
                    `============= Time Taken: ${getTimeNowInMillis() - startedAt}ms`
            )

            const prediction = shrinkPredictionUntilSuffix({
                prediction: initialPrediction,
                codeToReplaceData,
            })

            if (prediction === codeToRewrite) {
                autoeditsOutputChannelLogger.logDebugIfVerbose(
                    'provideInlineCompletionItems',
                    'prediction equals to code to rewrite'
                )
                autoeditAnalyticsLogger.markAsDiscarded({
                    requestId,
                    discardReason: autoeditDiscardReason.predictionEqualsCodeToRewrite,
                })
                return null
            }

            const shouldFilterPredictionBasedRecentEdits = this.filterPrediction.shouldFilterPrediction({
                uri: document.uri,
                prediction,
                codeToRewrite,
            })

            if (shouldFilterPredictionBasedRecentEdits) {
                autoeditsOutputChannelLogger.logDebugIfVerbose(
                    'provideInlineCompletionItems',
                    'based on recent edits'
                )
                autoeditAnalyticsLogger.markAsDiscarded({
                    requestId,
                    discardReason: autoeditDiscardReason.recentEdits,
                })
                return null
            }

            const decorationInfo = getDecorationInfoFromPrediction(
                document,
                prediction,
                codeToReplaceData
            )

            if (
                isPredictedTextAlreadyInSuffix({
                    codeToRewrite,
                    decorationInfo,
                    suffix: codeToReplaceData.suffixInArea + codeToReplaceData.suffixAfterArea,
                })
            ) {
                autoeditsOutputChannelLogger.logDebugIfVerbose(
                    'provideInlineCompletionItems',
                    'skip because the prediction equals to code to rewrite'
                )
                autoeditAnalyticsLogger.markAsDiscarded({
                    requestId,
                    discardReason: autoeditDiscardReason.suffixOverlap,
                })
                return null
            }

            const renderOutput = this.rendererManager.getRenderOutput(
                {
                    requestId,
                    prediction,
                    document,
                    position,
                    docContext,
                    decorationInfo,
                    codeToReplaceData,
                },
                this.capabilities
            )

            if (renderOutput.type === 'none') {
                autoeditsOutputChannelLogger.logDebugIfVerbose(
                    'provideInlineCompletionItems',
                    'no suggestion to render'
                )
                autoeditAnalyticsLogger.markAsDiscarded({
                    requestId,
                    discardReason: autoeditDiscardReason.emptyPredictionAfterInlineCompletionExtraction,
                })
                return null
            }

            const editor = vscode.window.activeTextEditor
            if (!editor || !areSameUriDocs(document, editor.document)) {
                autoeditsOutputChannelLogger.logDebugIfVerbose(
                    'provideInlineCompletionItems',
                    'no active editor'
                )
                autoeditAnalyticsLogger.markAsDiscarded({
                    requestId,
                    discardReason: autoeditDiscardReason.noActiveEditor,
                })
                return null
            }

            // Save metadata required for the agent API calls.
            // `this.unstable_handleDidShowCompletionItem` can't receive anything apart from the `requestId`
            // because the agent does not know anything about our internal state.
            // We need to ensure all the relevant metadata can be retrieved from `requestId` only.
            autoeditAnalyticsLogger.markAsPostProcessed({
                requestId,
                renderOutput,
                prediction:
                    'updatedPrediction' in renderOutput ? renderOutput.updatedPrediction : prediction,
                decorationInfo:
                    'updatedDecorationInfo' in renderOutput
                        ? renderOutput.updatedDecorationInfo
                        : decorationInfo,
            })

            if (!isRunningInsideAgent()) {
                // Since VS Code has no callback as to when a completion is shown, we assume
                // that if we pass the above visibility tests, the completion is going to be
                // rendered in the UI
                await this.unstable_handleDidShowCompletionItem(requestId)
            }

            if ('decorations' in renderOutput) {
                await this.rendererManager.renderInlineDecorations(
                    decorationInfo,
                    renderOutput.decorations
                )
            } else if (renderOutput.type === 'legacy-decorations') {
                await this.rendererManager.renderInlineDecorations(decorationInfo)
            }

            if ('inlineCompletionItems' in renderOutput) {
                return {
                    items: renderOutput.inlineCompletionItems,
                    inlineCompletionItems: renderOutput.inlineCompletionItems,
                    decoratedEditItems: [],
                }
            }

            if (!isRunningInsideAgent()) {
                // If we are in VS Code there is nothing more we can do here. The decorations will be shown
                // via the decorator.
                return null
            }

            if (this.capabilities.autoedit !== 'enabled') {
                // We are running inside the agent, but the client does not support auto-edits.
                return null
            }

            return {
                items: [],
                inlineCompletionItems: [],
                decoratedEditItems: [
                    {
                        id: requestId,
                        originalText: codeToReplaceData.codeToRewrite,
                        range: codeToReplaceData.range,
                        insertText: prediction,
                        render: {
                            inline: {
                                changes: this.getTextDecorationsForClient(renderOutput),
                            },
                            aside: {
                                image: renderOutput.type === 'image' ? renderOutput.imageData : null,
                                diff: renderOutput.type === 'custom' ? decorationInfo : null,
                            },
                        },
                    },
                ],
            }
        } catch (error) {
            const errorToReport =
                error instanceof Error
                    ? error
                    : new Error(`provideInlineCompletionItems autoedit error: ${error}`)

            if (process.env.NODE_ENV === 'development') {
                console.error(errorToReport)
            }

            autoeditAnalyticsLogger.logError(errorToReport)
            return null
        } finally {
            stopLoading?.()
        }
    }

    private getTextDecorationsForClient(renderOutput: AutoEditRenderOutput): AutoeditChanges[] | null {
        const decorations = 'decorations' in renderOutput ? renderOutput.decorations : null
        if (!decorations) {
            return null
        }

        // Handle based on client capabilities
        switch (this.capabilities.autoeditInlineDiff) {
            case 'none':
                return null
            case 'insertions-only':
                if (decorations.insertionDecorations.length === 0) {
                    return null
                }
                return decorations.insertionDecorations.map(decoration => ({
                    type: 'insert',
                    range: decoration.range,
                    text: decoration.text,
                }))
            case 'deletions-only':
                if (decorations.deletionDecorations.length === 0) {
                    return null
                }
                return decorations.deletionDecorations.map(decoration => ({
                    type: 'delete',
                    range: decoration.range,
                    text: decoration.text,
                }))
            case 'insertions-and-deletions': {
                const output: AutoeditChanges[] = []
                if (decorations.insertionDecorations.length > 0) {
                    output.push(
                        ...decorations.insertionDecorations.map(decoration => ({
                            type: 'insert' as const,
                            range: decoration.range,
                            text: decoration.text,
                        }))
                    )
                }
                if (decorations.deletionDecorations.length > 0) {
                    output.push(
                        ...decorations.deletionDecorations.map(decoration => ({
                            type: 'delete' as const,
                            range: decoration.range,
                            text: decoration.text,
                        }))
                    )
                }
                if (output.length === 0) {
                    return null
                }
                return output.sort((a, b) => a.range.start.compareTo(b.range.start))
            }
            default:
                return null
        }
    }

    /**
     * Called when a suggestion is shown. This API is inspired by the proposed VS Code API of the
     * same name, it's prefixed with `unstable_` to avoid a clash when the new API goes GA.
     */
    public async unstable_handleDidShowCompletionItem(requestId: AutoeditRequestID): Promise<void> {
        autoeditsOutputChannelLogger.logDebug('handleDidShowSuggestion', `"${requestId}"`)
        return this.rendererManager.handleDidShowSuggestion(requestId)
    }

    private async getPrediction({
        document,
        position,
        codeToReplaceData,
        prompt,
        abortSignal,
    }: {
        document: vscode.TextDocument
        position: vscode.Position
        codeToReplaceData: CodeToReplaceData
        prompt: AutoeditsPrompt
        abortSignal: AbortSignal
    }): Promise<ModelResponse> {
        if (autoeditsProviderConfig.isMockResponseFromCurrentDocumentTemplateEnabled) {
            const responseMetadata = extractAutoEditResponseFromCurrentDocumentCommentTemplate(
                document,
                position
            )

            if (responseMetadata) {
                const prediction = shrinkReplacerTextToCodeToReplaceRange(
                    responseMetadata,
                    codeToReplaceData
                )

                if (prediction) {
                    return {
                        type: 'success',
                        prediction,
                        responseHeaders: {},
                        responseBody: {},
                        requestUrl: autoeditsProviderConfig.url,
                        source: autoeditSource.cache,
                    }
                }
            }
        }

        const requestParams: AutoeditRequestManagerParams = {
            requestUrl: autoeditsProviderConfig.url,
            uri: document.uri.toString(),
            documentVersion: document.version,
            position,
            abortSignal,
        }

        return this.requestManager.request(requestParams, async signal => {
            return this.modelAdapter.getModelResponse({
                url: autoeditsProviderConfig.url,
                model: autoeditsProviderConfig.model,
                prompt,
                codeToRewrite: codeToReplaceData.codeToRewrite,
                userId: (await currentResolvedConfig()).clientState.anonymousUserID,
                isChatModel: autoeditsProviderConfig.isChatModel,
                abortSignal: signal,
            })
        })
    }

    public async manuallyTriggerCompletion(): Promise<void> {
        await vscode.commands.executeCommand('editor.action.inlineSuggest.hide')
        this.lastManualTriggerTimestamp = performance.now()
        await vscode.commands.executeCommand('editor.action.inlineSuggest.trigger')
    }

    public getTestingAutoeditEvent(id: AutoeditRequestID): AutoeditRequestStateForAgentTesting {
        return this.rendererManager.testing_getTestingAutoeditEvent(id)
    }

    /**
     * noop method for Agent compability with `InlineCompletionItemProvider`.
     * See: vscode/src/completions/inline-completion-item-provider.ts
     */
    public clearLastCandidate(): void {
        console.warn('clearLastCandidate is not implemented in AutoeditsProvider')
    }

    /**
     * Added for testing async code in the agent integration tests where we don't have access
     * to the vitest fakeTimers API.
     */
    public get testing_completionSuggestedPromise(): Promise<AutoeditRequestID> | undefined {
        return this.rendererManager.testing_completionSuggestedPromise
    }

    /**
     * Method for agent integration tests to control the completion visibility delay.
     * See: vscode/src/completions/inline-completion-item-provider.ts
     */
    public testing_setCompletionVisibilityDelay(delay: number): void {
        this.rendererManager.testing_setCompletionVisibilityDelay(delay)
    }

    public async handleDidAcceptCompletionItem(id: AutoeditRequestID): Promise<void> {
        return this.rendererManager.handleDidAcceptCompletionItem(id)
    }

    public dispose(): void {
        this.onSelectionChangeDebounced.cancel()
        for (const disposable of this.disposables) {
            disposable.dispose()
        }
    }
}

export function getDecorationInfoFromPrediction(
    document: vscode.TextDocument,
    prediction: string,
    codeToReplaceData: CodeToReplaceData
): DecorationInfo {
    const currentFileText = document.getText()
    const predictedFileText =
        currentFileText.slice(0, document.offsetAt(codeToReplaceData.range.start)) +
        prediction +
        currentFileText.slice(document.offsetAt(codeToReplaceData.range.end))

    const decorationInfo = getDecorationInfo(currentFileText, predictedFileText)
    return decorationInfo
}<|MERGE_RESOLUTION|>--- conflicted
+++ resolved
@@ -92,11 +92,8 @@
 
     public readonly rendererManager: AutoEditsRendererManager
     private readonly modelAdapter: AutoeditsModelAdapter
-<<<<<<< HEAD
     private readonly requestManager = new RequestManager()
-=======
     public readonly smartThrottleService = new SmartThrottleService()
->>>>>>> 360f80f3
 
     private readonly promptStrategy = new PromptCacheOptimizedV1()
     public readonly filterPrediction = new FilterPredictionBasedOnRecentEdits()
