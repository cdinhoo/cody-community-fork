import type { InlineCompletionItemRetrievedContext } from '../../completions/analytics-logger'
import type { ModelResponse, PartialModelResponse, SuccessModelResponse } from '../adapters/base'
import type {
    AutoeditDiscardReasonMetadata,
    AutoeditHotStreakID,
    AutoeditTriggerKindMetadata,
    HotStreakChunk,
} from '../analytics-logger'
import type { AutoEditRenderOutput } from '../renderer/render-output'
import { getDetailedTimingInfo } from './autoedit-latency-utils'
import type { AutoeditRequestDebugState } from './debug-store'

export const extractAutoeditData = (entry: AutoeditRequestDebugState) => {
    const phase = entry.state.phase
    const discardReason = getDiscardReason(entry)
    const filePath = getFilePath(entry)
    const fileName = getFileName(entry)
    const codeToRewrite = getCodeToRewrite(entry)
    const prediction = getPrediction(entry)
    const triggerKind = getTriggerKind(entry)
    const positionInfo = getPositionInfo(entry)
    const languageId = getLanguageId(entry)
    const decorationStats = getDecorationStats(entry)
    const model = getModel(entry)
    const timing = getDetailedTimingInfo(entry)
    const document = getDocument(entry)
    const position = getPosition(entry)
    const modelResponse = getModelResponse(entry)
    const context = getContext(entry)
    const renderOutput = getRenderOutput(entry)
    const hotStreakId = getHotStreakId(entry)

    return {
        phase,
        discardReason,
        filePath,
        fileName,
        codeToRewrite,
        prediction,
        triggerKind,
        positionInfo,
        languageId,
        decorationStats,
        model,
        timing,
        document,
        position,
        modelResponse,
        context,
        renderOutput,
        hotStreakId,
    }
}

/**
 * Gets the start time of an autoedit request based on its state
 */
export const getStartTime = (entry: AutoeditRequestDebugState): number => {
    const { state } = entry
    if ('startedAt' in state) {
        return state.startedAt
    }
    return entry.updatedAt
}

/**
 * Gets the document object from the entry
 */
export const getDocument = (entry: AutoeditRequestDebugState) => {
    if ('document' in entry.state) {
        return entry.state.document
    }
    return null
}

/**
 * Gets the position object from the entry
 */
export const getPosition = (entry: AutoeditRequestDebugState) => {
    if ('position' in entry.state) {
        return entry.state.position
    }
    return null
}

/**
 * Gets the model used for the request
 */
export const getModel = (entry: AutoeditRequestDebugState): string | null => {
    if ('payload' in entry.state && 'model' in entry.state.payload) {
        return entry.state.payload.model
    }
    return null
}

/**
 * Extracts the relative file path from an autoedit entry relative to workspace root.
 */
export const getFilePath = (entry: AutoeditRequestDebugState): string => {
    return entry.state.filePath
}

/**
 * Extracts the file name from an autoedit entry
 */
export const getFileName = (entry: AutoeditRequestDebugState): string => {
    if ('document' in entry.state && entry.state.document) {
        // Access the URI property of the document which should contain the path
        // Using optional chaining to safely access properties
        const uri = entry.state.document.uri || entry.state.document.fileName

        if (uri) {
            // Extract just the filename without the path
            // Handle both string paths and URI objects
            const fileName = uri.path.split('/').pop() || 'Unknown file'
            return fileName
        }
    }
    return 'Unknown file'
}

/**
 * Extracts code preview from an autoedit entry
 */
export const getCodeToRewrite = (entry: AutoeditRequestDebugState): string | undefined => {
    if ('codeToReplaceData' in entry.state && 'codeToRewrite' in entry.state.codeToReplaceData) {
        return entry.state.codeToReplaceData.codeToRewrite
    }
    return undefined
}

export const getContext = (entry: AutoeditRequestDebugState): InlineCompletionItemRetrievedContext[] => {
    if ('context' in entry.state) {
        return entry.state.context
    }
    return []
}

/**
 * Gets the trigger kind in a readable format
 */
export const getTriggerKind = (entry: AutoeditRequestDebugState): string => {
    if ('payload' in entry.state && 'triggerKind' in entry.state.payload) {
        const triggerMap: Record<AutoeditTriggerKindMetadata, string> = {
            1: 'Automatic',
            2: 'Manual',
            3: 'Suggest Widget',
            4: 'Cursor',
        }
        return triggerMap[entry.state.payload.triggerKind] || 'Unknown'
    }
    return 'Unknown trigger'
}

/**
 * Gets position information from an autoedit entry
 */
export const getPositionInfo = (entry: AutoeditRequestDebugState): string => {
    if ('position' in entry.state && entry.state.position) {
        // Handle position object safely by extracting line and character
        const line = entry.state.position.line !== undefined ? entry.state.position.line + 1 : '?'
        const character =
            entry.state.position.character !== undefined ? entry.state.position.character : '?'
        return `${line}:${character}`
    }
    return ''
}

/**
 * Map of discard reason codes to human-readable messages
 */
export const DISCARD_REASONS: Record<AutoeditDiscardReasonMetadata, string> = {
    1: 'Client Aborted',
    2: 'Empty Prediction',
    3: 'Prediction Equals Code to Rewrite',
    4: 'Recent Edits',
    5: 'Suffix Overlap',
    6: 'Empty Prediction After Inline Completion Extraction',
    7: 'No Active Editor',
    8: 'Conflicting Decoration With Edits',
    9: 'Not Enough Lines in Editor',
    10: 'Stale Throttled Request',
<<<<<<< HEAD
    11: 'Deferred to Next Cursor Suggestion',
    12: 'Incompatible with Selected Completion Context Item',
=======
    11: 'Next Cursor Suggestion Shown Instead',
>>>>>>> 556b7ebf
}

/**
 * Gets discard reason if applicable
 */
export const getDiscardReason = (entry: AutoeditRequestDebugState): string | null => {
    if (
        entry.state.phase === 'discarded' &&
        'payload' in entry.state &&
        'discardReason' in entry.state.payload
    ) {
        return (
            DISCARD_REASONS[entry.state.payload.discardReason] ||
            `Unknown (${entry.state.payload.discardReason})`
        )
    }
    return null
}

/**
 * Gets language ID if available
 */
export const getLanguageId = (entry: AutoeditRequestDebugState): string | null => {
    if ('payload' in entry.state && 'languageId' in entry.state.payload) {
        return entry.state.payload.languageId
    }
    return null
}

/**
 * Gets decoration stats if available
 */
export const getDecorationStats = (entry: AutoeditRequestDebugState): string | null => {
    if (
        'payload' in entry.state &&
        'decorationStats' in entry.state.payload &&
        entry.state.payload.decorationStats
    ) {
        const stats = entry.state.payload.decorationStats
        const addedLines = stats.addedLines || 0
        const modifiedLines = stats.modifiedLines || 0
        const removedLines = stats.removedLines || 0

        const parts = []
        if (addedLines > 0) parts.push(`+${addedLines} lines`)
        if (modifiedLines > 0) parts.push(`~${modifiedLines} lines`)
        if (removedLines > 0) parts.push(`-${removedLines} lines`)

        return parts.length > 0 ? parts.join(', ') : null
    }
    return null
}

/**
 * Safely get the payload from the entry
 */
export const getPayload = (entry: AutoeditRequestDebugState) => {
    if ('payload' in entry.state) {
        return entry.state.payload
    }
    return null
}

/**
 * Get the request ID
 */
export const getRequestId = (entry: AutoeditRequestDebugState): string => {
    return entry.state.requestId
}

/**
 * Get the prediction text if available
 */
export const getPrediction = (entry: AutoeditRequestDebugState): string | null => {
    if ('prediction' in entry.state && typeof entry.state.prediction === 'string') {
        return entry.state.prediction
    }
    return null
}

/**
 * Extract network latency information from the entry state
 */
export const getNetworkLatencyInfo = (
    entry: AutoeditRequestDebugState
): { upstreamLatency?: number; gatewayLatency?: number } => {
    const upstreamLatency =
        entry.state.phase === 'started'
            ? entry.state.payload.upstreamLatency
            : 'payload' in entry.state && 'upstreamLatency' in entry.state.payload
              ? entry.state.payload.upstreamLatency
              : undefined

    const gatewayLatency =
        entry.state.phase === 'started'
            ? entry.state.payload.gatewayLatency
            : 'payload' in entry.state && 'gatewayLatency' in entry.state.payload
              ? entry.state.payload.gatewayLatency
              : undefined

    return { upstreamLatency, gatewayLatency }
}

export const getSuccessModelResponse = (
    entry: AutoeditRequestDebugState
): SuccessModelResponse | PartialModelResponse | null => {
    if (
        'modelResponse' in entry.state &&
        (entry.state.modelResponse.type === 'success' || entry.state.modelResponse.type === 'partial')
    ) {
        return entry.state.modelResponse
    }
    return null
}

/**
 * Get hot streak chunks if available
 */
export const getHotStreakChunks = (entry: AutoeditRequestDebugState): HotStreakChunk[] | null => {
    if (
        'hotStreakChunks' in entry.state &&
        Array.isArray(entry.state.hotStreakChunks) &&
        entry.state.hotStreakChunks.length > 0
    ) {
        return entry.state.hotStreakChunks
    }
    return null
}

/**
 * Get the hot streak ID if available
 */
export const getHotStreakId = (entry: AutoeditRequestDebugState): AutoeditHotStreakID | null => {
    if ('hotStreakId' in entry.state && entry.state.hotStreakId) {
        return entry.state.hotStreakId
    }
    return null
}

/**
 * Get the full response body from the model if available
 */
export const getFullResponseBody = (entry: AutoeditRequestDebugState): any | null => {
    if (
        'modelResponse' in entry.state &&
        entry.state.modelResponse.type === 'success' &&
        entry.state.modelResponse?.responseBody
    ) {
        return entry.state.modelResponse.responseBody
    }
    return null
}

/**
 * Get the complete model response if available
 */
export const getModelResponse = (entry: AutoeditRequestDebugState): ModelResponse | null => {
    if ('modelResponse' in entry.state) {
        return entry.state.modelResponse
    }
    return null
}

/**
 * Get the render output if available
 */
export const getRenderOutput = (entry: AutoeditRequestDebugState): AutoEditRenderOutput | null => {
    if ('renderOutput' in entry.state) {
        return entry.state.renderOutput
    }
    return null
}

export const AutoeditDataSDK = {
    extractAutoeditData,
    getStartTime,
    getFilePath,
    getFileName,
    getCodeToRewrite,
    getTriggerKind,
    getPositionInfo,
    getDiscardReason,
    getLanguageId,
    getDecorationStats,
    getPayload,
    getRequestId,
    getPrediction,
    getDocument,
    getPosition,
    getModel,
    getNetworkLatencyInfo,
    getFullResponseBody,
    getModelResponse,
    getHotStreakChunks,
    getHotStreakId,
}<|MERGE_RESOLUTION|>--- conflicted
+++ resolved
@@ -180,12 +180,8 @@
     8: 'Conflicting Decoration With Edits',
     9: 'Not Enough Lines in Editor',
     10: 'Stale Throttled Request',
-<<<<<<< HEAD
     11: 'Deferred to Next Cursor Suggestion',
     12: 'Incompatible with Selected Completion Context Item',
-=======
-    11: 'Next Cursor Suggestion Shown Instead',
->>>>>>> 556b7ebf
 }
 
 /**
