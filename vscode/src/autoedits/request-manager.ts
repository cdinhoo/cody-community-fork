--- conflicted
+++ resolved
@@ -8,27 +8,19 @@
     SuggestedPredictionResult,
 } from './autoedits-provider'
 
-import type { CodeToReplaceData, DocumentContext } from '@sourcegraph/cody-shared'
+import type { DocumentContext } from '@sourcegraph/cody-shared'
 import { forkSignal } from '../completions/utils'
-<<<<<<< HEAD
 import { AutoeditStopReason } from './adapters/base'
-import { type AutoeditCacheID, type AutoeditHotStreakID, autoeditSource } from './analytics-logger'
-=======
-import { AutoeditStopReason, type ModelResponse, type SuccessModelResponse } from './adapters/base'
+import type { AutoeditCacheID, AutoeditHotStreakID } from './analytics-logger'
 import { autoeditSource } from './analytics-logger'
 import type { CodeToReplaceData } from './prompt/prompt-utils'
 import { isNotRecyclable, isRequestNotRelevant } from './request-recycling'
->>>>>>> 670d9624
 
 export interface AutoeditRequestManagerParams {
     requestUrl: string
     uri: string
     codeToReplaceData: CodeToReplaceData
-<<<<<<< HEAD
     docContext: DocumentContext
-=======
-    documentVersion: number
->>>>>>> 670d9624
     position: vscode.Position
     abortSignal: AbortSignal
 }
@@ -127,29 +119,12 @@
                     continue
                 }
 
-<<<<<<< HEAD
                 const cacheId = uuid.v4() as AutoeditCacheID
                 this.cache.set(cacheId, { ...result, cacheId } as SuggestedPredictionResult)
 
                 const cachedResult: SuggestedPredictionResult = {
                     ...result,
                     cacheId: cacheId,
-=======
-                if (response.type === 'success') {
-                    this.cache.set(request.cacheKey, {
-                        response: {
-                            ...response,
-                            source: autoeditSource.cache,
-                        },
-                    })
-
-                    request.resolve(response)
-                    this.recycleResponseForInflightRequests(request, response)
-                    // After processing a completed request, check if any other requests are now irrelevant
-                    this.cancelIrrelevantRequests()
-                } else {
-                    request.resolve(response)
->>>>>>> 670d9624
                 }
 
                 // A promise will never resolve more than once, so we don't need
@@ -158,6 +133,9 @@
 
                 // Always recycle the response even if we already resolved
                 this.recycleResponseForInflightRequests(request, cachedResult)
+
+                // After processing a completed request, check if any other requests are now irrelevant
+                this.cancelIrrelevantRequests()
             }
         } catch (error) {
             request.reject(error as Error)
@@ -271,13 +249,20 @@
             }
 
             if (!inflightRequest.isResolved) {
-                const reasonNotToRecycle = isNotRecyclable(completedRequest, inflightRequest, response)
-
-                if (!reasonNotToRecycle) {
+                const reasonNotToRecycle = isNotRecyclable(
+                    completedRequest,
+                    inflightRequest,
+                    result.response
+                )
+
+                if (!reasonNotToRecycle && result.type === 'suggested') {
                     inflightRequest.abortNetworkRequest()
                     inflightRequest.resolve({
-                        ...response,
-                        source: autoeditSource.inFlightRequest,
+                        ...result,
+                        response: {
+                            ...result.response,
+                            source: autoeditSource.inFlightRequest,
+                        },
                     })
                     this.inflightRequests.delete(inflightRequest.cacheKey)
                 }
@@ -305,8 +290,11 @@
                 request.abortNetworkRequest()
                 request.resolve({
                     type: 'aborted',
-                    requestUrl: request.params.requestUrl,
-                    stopReason: AutoeditStopReason.IrrelevantInFlightRequest,
+                    response: {
+                        type: 'aborted',
+                        requestUrl: request.params.requestUrl,
+                        stopReason: AutoeditStopReason.IrrelevantInFlightRequest,
+                    },
                 })
                 this.inflightRequests.delete(request.cacheKey)
             }
@@ -322,15 +310,9 @@
     }
 }
 
-<<<<<<< HEAD
-class InflightRequest {
+export class InflightRequest {
     public promise: Promise<PredictionResult>
     public resolve: (result: PredictionResult) => void
-=======
-export class InflightRequest {
-    public promise: Promise<ModelResponse>
-    public resolve: (result: ModelResponse) => void
->>>>>>> 670d9624
     public reject: (error: Error) => void
     public startedAt = performance.now()
     public isResolved = false
