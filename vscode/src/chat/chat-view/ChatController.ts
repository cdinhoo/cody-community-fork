import {
    type ChatModel,
    cenv,
    clientCapabilities,
    distinctUntilChanged,
    firstResultFromOperation,
    pendingOperation,
    ps,
    resolvedConfig,
    shareReplay,
    skip,
    skipPendingOperation,
} from '@sourcegraph/cody-shared'
import * as uuid from 'uuid'
import * as vscode from 'vscode'

import {
    type BillingCategory,
    type BillingProduct,
    CHAT_OUTPUT_TOKEN_BUDGET,
    type ChatClient,
    type ChatMessage,
    ClientConfigSingleton,
    type CodyClientConfig,
    type CompletionParameters,
    type ContextItem,
    type ContextItemOpenCtx,
    ContextItemSource,
    DOTCOM_URL,
    type DefaultChatCommands,
    type EventSource,
    FeatureFlag,
    type Guardrails,
    type Message,
    ModelUsage,
    PromptString,
    type RankedContext,
    type SerializedChatInteraction,
    type SerializedChatTranscript,
    type SerializedPromptEditorState,
    Typewriter,
    addMessageListenersForExtensionAPI,
    authStatus,
    createMessageAPIForExtension,
    currentAuthStatus,
    currentAuthStatusAuthed,
    currentResolvedConfig,
    featureFlagProvider,
    getContextForChatMessage,
    graphqlClient,
    hydrateAfterPostMessage,
    inputTextWithoutContextChipsFromPromptEditorState,
    isAbortError,
    isAbortErrorOrSocketHangUp,
    isContextWindowLimitError,
    isDefined,
    isDotCom,
    isError,
    isRateLimitError,
    logError,
    modelsService,
    promiseFactoryToObservable,
    recordErrorToSpan,
    reformatBotMessageForChat,
    serializeChatMessage,
    startWith,
    storeLastValue,
    subscriptionDisposable,
    telemetryEvents,
    telemetryRecorder,
    tracer,
    truncatePromptString,
} from '@sourcegraph/cody-shared'

import type { Span } from '@opentelemetry/api'
import { captureException } from '@sentry/core'
import { getTokenCounterUtils } from '@sourcegraph/cody-shared/src/token/counter'
import type { TelemetryEventParameters } from '@sourcegraph/telemetry'
import { map } from 'observable-fns'
import type { URI } from 'vscode-uri'
import { View } from '../../../webviews/tabs/types'
import {
    getEndpointHistory,
    handleEndpointAuthRequest,
    redirectToEndpointLogin,
    showSignOutMenu,
} from '../../auth/auth'
import {
    closeAuthProgressIndicator,
    startAuthProgressIndicator,
} from '../../auth/auth-progress-indicator'
import type { startTokenReceiver } from '../../auth/token-receiver'
import { getContextFileFromUri } from '../../commands/context/file-path'
import { getContextFileFromCursor } from '../../commands/context/selection'
import { resolveContextItems } from '../../editor/utils/editor-context'
import type { VSCodeEditor } from '../../editor/vscode-editor'
import type { ExtensionClient } from '../../extension-client'
import { logDebug } from '../../log'
import { migrateAndNotifyForOutdatedModels } from '../../models/modelMigrator'
import { mergedPromptsAndLegacyCommands } from '../../prompts/prompts'
import { publicRepoMetadataIfAllWorkspaceReposArePublic } from '../../repository/githubRepoMetadata'
import { authProvider } from '../../services/AuthProvider'
import { AuthProviderSimplified } from '../../services/AuthProviderSimplified'
import { localStorage } from '../../services/LocalStorageProvider'
import { recordExposedExperimentsToSpan } from '../../services/open-telemetry/utils'
import {
    handleCodeFromInsertAtCursor,
    handleCodeFromSaveToNewFile,
    handleCopiedCode,
    handleSmartApply,
} from '../../services/utils/codeblock-action-tracker'
import { openExternalLinks } from '../../services/utils/workspace-action'
import { TestSupport } from '../../test-support'
import type { MessageErrorType } from '../MessageProvider'
import { getMentionMenuData } from '../context/chatContext'
import type { ChatIntentAPIClient } from '../context/chatIntentAPIClient'
import { observeInitialContext } from '../initialContext'
import {
    CODY_BLOG_URL_o1_WAITLIST,
    type ChatSubmitType,
    type ConfigurationSubsetForWebview,
    type ExtensionMessage,
    type LocalEnv,
    type SmartApplyResult,
    type WebviewMessage,
} from '../protocol'
import { countGeneratedCode } from '../utils'
import { ChatBuilder, prepareChatMessage } from './ChatBuilder'
import { chatHistory } from './ChatHistoryManager'
import { CodyChatEditorViewType } from './ChatsController'
import { type ContextRetriever, toStructuredMentions } from './ContextRetriever'
import { InitDoer } from './InitDoer'
import { getChatPanelTitle } from './chat-helpers'
import { type HumanInput, getPriorityContext } from './context'
import { DefaultPrompter, type PromptInfo } from './prompt'

interface ChatControllerOptions {
    extensionUri: vscode.Uri
    chatClient: ChatClient

    contextRetriever: ContextRetriever
    chatIntentAPIClient: ChatIntentAPIClient | null

    extensionClient: ExtensionClient

    editor: VSCodeEditor
    guardrails: Guardrails
    startTokenReceiver?: typeof startTokenReceiver
}

export interface ChatSession {
    webviewPanelOrView: vscode.WebviewView | vscode.WebviewPanel | undefined
    sessionID: string
}

/**
 * ChatController is the view controller class for the chat panel.
 * It handles all events sent from the view, keeps track of the underlying chat model,
 * and interacts with the rest of the extension.
 *
 * Its methods are grouped into the following sections, each of which is demarcated
 * by a comment block (search for "// #region "):
 *
 * 1. top-level view action handlers
 * 2. view updaters
 * 3. chat request lifecycle methods
 * 4. session management
 * 5. webview container management
 * 6. other public accessors and mutators
 *
 * The following invariants should be maintained:
 * 1. top-level view action handlers
 *    a. should all follow the handle$ACTION naming convention
 *    b. should be private (with the existing exceptions)
 * 2. view updaters
 *    a. should all follow the post$ACTION naming convention
 *    b. should NOT mutate model state
 * 3. Keep the public interface of this class small in order to
 *    avoid tight coupling with other classes. If communication
 *    with other components outside the model and view is needed,
 *    use a broadcast/subscription design.
 */
export class ChatController implements vscode.Disposable, vscode.WebviewViewProvider, ChatSession {
    private chatBuilder: ChatBuilder

    private readonly chatClient: ChatClient

    private readonly contextRetriever: ContextRetriever

    private readonly editor: VSCodeEditor
    private readonly extensionClient: ExtensionClient
    private readonly guardrails: Guardrails

    private readonly startTokenReceiver: typeof startTokenReceiver | undefined
    private readonly chatIntentAPIClient: ChatIntentAPIClient | null

    private disposables: vscode.Disposable[] = []

    public dispose(): void {
        vscode.Disposable.from(...this.disposables).dispose()
        this.featureCodyExperimentalOneBox.subscription.unsubscribe()
        this.disposables = []
    }

    constructor({
        extensionUri,
        chatClient,
        editor,
        guardrails,
        startTokenReceiver,
        chatIntentAPIClient,
        contextRetriever,
        extensionClient,
    }: ChatControllerOptions) {
        this.extensionUri = extensionUri
        this.chatClient = chatClient
        this.editor = editor
        this.extensionClient = extensionClient
        this.contextRetriever = contextRetriever

        this.chatBuilder = new ChatBuilder(undefined)

        this.guardrails = guardrails
        this.startTokenReceiver = startTokenReceiver
        this.chatIntentAPIClient = chatIntentAPIClient

        if (TestSupport.instance) {
            TestSupport.instance.chatPanelProvider.set(this)
        }

        this.disposables.push(
            subscriptionDisposable(
                authStatus.subscribe(() => {
                    // Run this async because this method may be called during initialization
                    // and awaiting on this.postMessage may result in a deadlock
                    void this.sendConfig()
                })
            ),

            // Reset the chat when the endpoint changes so that we don't try to use old models.
            subscriptionDisposable(
                authStatus
                    .pipe(
                        map(authStatus => authStatus.endpoint),
                        distinctUntilChanged(),
                        // Skip the initial emission (which occurs immediately upon subscription)
                        // because we only want to reset it when it changes after the ChatController
                        // has been in use. If we didn't have `skip(1)`, then `new
                        // ChatController().restoreSession(...)` usage would break because we would
                        // immediately overwrite the just-restored chat.
                        skip(1)
                    )
                    .subscribe(() => {
                        this.chatBuilder = new ChatBuilder(undefined)
                    })
            )
        )
    }

    /**
     * onDidReceiveMessage handles all user actions sent from the chat panel view.
     * @param message is the message from the view.
     */
    private async onDidReceiveMessage(message: WebviewMessage): Promise<void> {
        switch (message.command) {
            case 'ready':
                await this.handleReady()
                break
            case 'initialized':
                await this.handleInitialized()
                this.setWebviewToChat()
                break
            case 'submit': {
                await this.handleUserMessageSubmission({
                    requestID: uuid.v4(),
                    inputText: PromptString.unsafe_fromUserQuery(message.text),
                    submitType: message.submitType,
                    mentions: message.contextItems ?? [],
                    editorState: message.editorState as SerializedPromptEditorState,
                    signal: this.startNewSubmitOrEditOperation(),
                    source: 'chat',
                    intent: message.intent,
                    intentScores: message.intentScores,
                    manuallySelectedIntent: message.manuallySelectedIntent,
                })
                break
            }
            case 'edit': {
                await this.handleEdit({
                    requestID: uuid.v4(),
                    text: PromptString.unsafe_fromUserQuery(message.text),
                    index: message.index ?? undefined,
                    contextFiles: message.contextItems ?? [],
                    editorState: message.editorState as SerializedPromptEditorState,
                    intent: message.intent,
                    intentScores: message.intentScores,
                    manuallySelectedIntent: message.manuallySelectedIntent,
                })
                break
            }
            case 'abort':
                this.handleAbort()
                break
            case 'insert':
                await handleCodeFromInsertAtCursor(message.text)
                break
            case 'copy':
                await handleCopiedCode(message.text, message.eventType === 'Button')
                break
            case 'smartApplySubmit':
                await handleSmartApply(
                    message.id,
                    message.code,
                    currentAuthStatus(),
                    message.instruction,
                    message.fileName
                )
                break
            case 'smartApplyAccept':
                await vscode.commands.executeCommand('cody.fixup.codelens.accept', message.id)
                break
            case 'smartApplyReject':
                await vscode.commands.executeCommand('cody.fixup.codelens.undo', message.id)
                break
            case 'openURI':
                vscode.commands.executeCommand('vscode.open', message.uri)
                break
            case 'links': {
                let link = message.value
                if (message.value === 'waitlist') {
                    const authStatus = currentAuthStatusAuthed()
                    const waitlistURI = CODY_BLOG_URL_o1_WAITLIST
                    waitlistURI.searchParams.append('userId', authStatus?.username)
                    link = waitlistURI.toString()
                    void joinModelWaitlist()
                }
                void openExternalLinks(link)
                break
            }
            case 'openFileLink':
                vscode.commands.executeCommand('vscode.open', message.uri, {
                    selection: message.range,
                    preserveFocus: true,
                    background: false,
                    preview: true,
                    viewColumn: vscode.ViewColumn.Beside,
                })
                break
            case 'newFile':
                await handleCodeFromSaveToNewFile(message.text, this.editor)
                break
            case 'show-page':
                await vscode.commands.executeCommand('cody.show-page', message.page)
                break
            case 'attribution-search':
                await this.handleAttributionSearch(message.snippet)
                break
            case 'restoreHistory':
                this.restoreSession(message.chatID)
                this.setWebviewToChat()
                break
            case 'chatSession':
                switch (message.action) {
                    case 'new':
                        await this.clearAndRestartSession()
                        break
                    case 'duplicate':
                        await this.duplicateSession(message.sessionID ?? this.chatBuilder.sessionID)
                        break
                }
                break
            case 'command':
                vscode.commands.executeCommand(message.id, message.arg)
                break
            case 'recordEvent':
                telemetryRecorder.recordEvent(
                    // 👷 HACK: We have no control over what gets sent over JSON RPC,
                    // so we depend on client implementations to give type guidance
                    // to ensure that we don't accidentally share arbitrary,
                    // potentially sensitive string values. In this RPC handler,
                    // when passing the provided event to the TelemetryRecorder
                    // implementation, we forcibly cast all the inputs below
                    // (feature, action, parameters) into known types (strings
                    // 'feature', 'action', 'key') so that the recorder will accept
                    // it. DO NOT do this elsewhere!
                    message.feature as 'feature',
                    message.action as 'action',
                    message.parameters as TelemetryEventParameters<
                        { key: number },
                        BillingProduct,
                        BillingCategory
                    >
                )
                break
            case 'auth': {
                if (message.authKind === 'callback' && message.endpoint) {
                    redirectToEndpointLogin(message.endpoint)
                    break
                }
                if (message.authKind === 'simplified-onboarding') {
                    const endpoint = DOTCOM_URL.href

                    let tokenReceiverUrl: string | undefined = undefined
                    closeAuthProgressIndicator()
                    startAuthProgressIndicator()
                    tokenReceiverUrl = await this.startTokenReceiver?.(endpoint, async credentials => {
                        closeAuthProgressIndicator()
                        const {
                            authStatus: { authenticated },
                        } = await authProvider.validateAndStoreCredentials(credentials, 'store-if-valid')
                        telemetryRecorder.recordEvent('cody.auth.fromTokenReceiver.web', 'succeeded', {
                            metadata: {
                                success: authenticated ? 1 : 0,
                            },
                            billingMetadata: {
                                product: 'cody',
                                category: 'billable',
                            },
                        })
                        if (!authenticated) {
                            void vscode.window.showErrorMessage(
                                'Authentication failed. Please check your token and try again.'
                            )
                        }
                    })

                    const authProviderSimplified = new AuthProviderSimplified()
                    const authMethod = message.authMethod || 'dotcom'
                    const successfullyOpenedUrl = await authProviderSimplified.openExternalAuthUrl(
                        authMethod,
                        tokenReceiverUrl
                    )
                    if (!successfullyOpenedUrl) {
                        closeAuthProgressIndicator()
                    }
                    break
                }
<<<<<<< HEAD
                if (message.authKind === 'signin' && message.endpoint) {
                    // Login with token provided by the user in webview.
                    if (message.value) {
                        await authProvider.auth({
                            endpoint: message.endpoint,
                            token: message.value,
                        })
                    } else {
                        handleEndpointAuthRequest(message.endpoint)
                    }
=======
                if (message.authKind === 'signin' && message.endpoint && message.value) {
                    await localStorage.saveEndpointAndToken({
                        serverEndpoint: message.endpoint,
                        accessToken: message.value,
                    })
>>>>>>> c24f9b3c
                    break
                }
                if (message.authKind === 'signout') {
                    await showSignOutMenu()
                    break
                }
                // cody.auth.signin or cody.auth.signout
                await vscode.commands.executeCommand(`cody.auth.${message.authKind}`)
                break
            }
            case 'simplified-onboarding': {
                if (message.onboardingKind === 'web-sign-in-token') {
                    void vscode.window
                        .showInputBox({ prompt: 'Enter web sign-in token' })
                        .then(async token => {
                            if (!token) {
                                return
                            }
                            const {
                                authStatus: { authenticated },
                            } = await authProvider.validateAndStoreCredentials(
                                {
                                    serverEndpoint: DOTCOM_URL.href,
                                    accessToken: token,
                                },
                                'store-if-valid'
                            )
                            if (!authenticated) {
                                void vscode.window.showErrorMessage(
                                    'Authentication failed. Please check your token and try again.'
                                )
                            }
                        })
                    break
                }
                break
            }
            case 'log': {
                const logger = message.level === 'debug' ? logDebug : logError
                logger(message.filterLabel, message.message)
                break
            }
        }
    }

    private isSmartApplyEnabled(): boolean {
        return this.extensionClient.capabilities?.edit !== 'none'
    }

    private featureCodyExperimentalOneBox = storeLastValue(
        featureFlagProvider.evaluatedFeatureFlag(FeatureFlag.CodyExperimentalOneBox)
    )

    private async getConfigForWebview(): Promise<ConfigurationSubsetForWebview & LocalEnv> {
        const { configuration, auth } = await currentResolvedConfig()
        const sidebarViewOnly = this.extensionClient.capabilities?.webviewNativeConfig?.view === 'single'
        const isEditorViewType = this.webviewPanelOrView?.viewType === 'cody.editorPanel'
        const webviewType = isEditorViewType && !sidebarViewOnly ? 'editor' : 'sidebar'
<<<<<<< HEAD
        const endpointHistory = getEndpointHistory()
        const experimentalOneBox = await this.isOneBoxEnabled()

=======
        const uiKindIsWeb = (cenv.CODY_OVERRIDE_UI_KIND ?? vscode.env.uiKind) === vscode.UIKind.Web
>>>>>>> c24f9b3c
        return {
            uiKindIsWeb,
            serverEndpoint: auth.serverEndpoint,
            experimentalNoodle: configuration.experimentalNoodle,
            smartApply: this.isSmartApplyEnabled(),
            webviewType,
            multipleWebviewsEnabled: !sidebarViewOnly,
<<<<<<< HEAD
            internalDebugContext: config.internalDebugContext,
            endpointHistory,
=======
            internalDebugContext: configuration.internalDebugContext,
>>>>>>> c24f9b3c
        }
    }

    // =======================================================================
    // #region top-level view action handlers
    // =======================================================================

    // When the webview sends the 'ready' message, respond by posting the view config
    private async handleReady(): Promise<void> {
        await this.sendConfig()
    }

    private async sendConfig(): Promise<void> {
        const authStatus = currentAuthStatus()

        // Don't emit config if we're verifying auth status to avoid UI auth flashes on the client
        if (authStatus.pendingValidation) {
            return
        }

        const configForWebview = await this.getConfigForWebview()
        const workspaceFolderUris =
            vscode.workspace.workspaceFolders?.map(folder => folder.uri.toString()) ?? []

        const abortController = new AbortController()
        let clientConfig: CodyClientConfig | undefined
        try {
            clientConfig = await ClientConfigSingleton.getInstance().getConfig(abortController.signal)
            if (abortController.signal.aborted) {
                return
            }
        } catch (error) {
            if (isAbortError(error) || abortController.signal.aborted) {
                return
            }
            throw error
        }

        await this.postMessage({
            type: 'config',
            config: configForWebview,
            clientCapabilities: clientCapabilities(),
            authStatus: authStatus,
            workspaceFolderUris,
            configFeatures: {
                // If clientConfig is undefined means we were unable to fetch the client configuration -
                // most likely because we are not authenticated yet. We need to be able to display the
                // chat panel (which is where all login functionality is) in this case, so we fallback
                // to some default values:
                chat: clientConfig?.chatEnabled ?? true,
                attribution: clientConfig?.attributionEnabled ?? false,
                serverSentModels: clientConfig?.modelsAPIEnabled ?? false,
            },
            isDotComUser: isDotCom(authStatus),
        })
        logDebug('ChatController', 'updateViewConfig', {
            verbose: configForWebview,
        })
    }

    private initDoer = new InitDoer<boolean | undefined>()
    private async handleInitialized(): Promise<void> {
        // HACK: this call is necessary to get the webview to set the chatID state,
        // which is necessary on deserialization. It should be invoked before the
        // other initializers run (otherwise, it might interfere with other view
        // state)
        await this.webviewPanelOrView?.webview.postMessage({
            type: 'transcript',
            messages: [],
            isMessageInProgress: false,
            chatID: this.chatBuilder.sessionID,
        })

        await this.saveSession()
        this.initDoer.signalInitialized()
    }

    /**
     * Handles user input text for both new and edit submissions
     */
    public async handleUserMessageSubmission({
        requestID,
        inputText,
        submitType,
        mentions,
        editorState,
        signal,
        source,
        command,
        intent: detectedIntent,
        intentScores: detectedIntentScores,
        manuallySelectedIntent,
    }: {
        requestID: string
        inputText: PromptString
        submitType: ChatSubmitType
        mentions: ContextItem[]
        editorState: SerializedPromptEditorState | null
        signal: AbortSignal
        source?: EventSource
        command?: DefaultChatCommands
        intent?: ChatMessage['intent'] | undefined | null
        intentScores?: { intent: string; score: number }[] | undefined | null
        manuallySelectedIntent?: boolean | undefined | null
    }): Promise<void> {
        return tracer.startActiveSpan('chat.submit', async (span): Promise<void> => {
            span.setAttribute('sampled', true)
            const authStatus = currentAuthStatusAuthed()

            // Use default model if no model is selected.
            const model = await firstResultFromOperation(
                ChatBuilder.resolvedModelForChat(this.chatBuilder)
            )
            if (!model) {
                throw new Error('No model selected, and no default chat model is available')
            }
            const { isPublic: repoIsPublic, repoMetadata } = await firstResultFromOperation(
                publicRepoMetadataIfAllWorkspaceReposArePublic
            )

            const telemetryProperties = {
                requestID,
                chatModel: model,
                authStatus,
                source,
                command,
                sessionID: this.chatBuilder.sessionID,
                repoMetadata,
                repoIsPublic,
                traceId: span.spanContext().traceId,
                promptText: inputText,
            } as const
            const tokenCounterUtils = await getTokenCounterUtils()

            telemetryEvents['cody.chat-question/submitted'].record(
                {
                    ...telemetryProperties,
                    mentions,
                },
                tokenCounterUtils
            )

            tracer.startActiveSpan('chat.submit.firstToken', async (firstTokenSpan): Promise<void> => {
                if (inputText.toString().match(/^\/reset$/)) {
                    span.addEvent('clearAndRestartSession')
                    span.end()
                    return this.clearAndRestartSession()
                }

                if (submitType === 'user-newchat' && !this.chatBuilder.isEmpty()) {
                    span.addEvent('clearAndRestartSession')
                    await this.clearAndRestartSession()
                    signal.throwIfAborted()
                }

                this.chatBuilder.addHumanMessage({
                    text: inputText,
                    editorState,
                    intent: detectedIntent,
                })
                await this.saveSession()
                signal.throwIfAborted()

                this.postEmptyMessageInProgress(model)

                // All mentions we receive are either source=initial or source=user. If the caller
                // forgot to set the source, assume it's from the user.
                mentions = mentions.map(m => (m.source ? m : { ...m, source: ContextItemSource.User }))

                const contextAlternatives = await this.computeContext(
                    { text: inputText, mentions },
                    requestID,
                    editorState,
                    span,
                    signal
                )
                signal.throwIfAborted()
                const corpusContext = contextAlternatives[0].items

                const repositoryMentioned = mentions.find(contextItem =>
                    ['repository', 'tree'].includes(contextItem.type)
                )

                // We are checking the feature flag here to log non-undefined intent only if the feature flag is on
                let intent: ChatMessage['intent'] | undefined = this.featureCodyExperimentalOneBox
                    ? detectedIntent
                    : undefined

                let intentScores: { intent: string; score: number }[] | undefined | null = this
                    .featureCodyExperimentalOneBox
                    ? detectedIntentScores
                    : undefined

                const userSpecifiedIntent = this.featureCodyExperimentalOneBox
                    ? manuallySelectedIntent && detectedIntent
                        ? detectedIntent
                        : 'auto'
                    : undefined

                if (this.featureCodyExperimentalOneBox && repositoryMentioned) {
                    const inputTextWithoutContextChips = editorState
                        ? PromptString.unsafe_fromUserQuery(
                              inputTextWithoutContextChipsFromPromptEditorState(editorState)
                          )
                        : inputText

                    const finalIntentDetectionResponse = detectedIntent
                        ? { intent: detectedIntent, allScores: detectedIntentScores }
                        : await this.detectChatIntent({
                              requestID,
                              text: inputTextWithoutContextChips.toString(),
                          })
                              .then(async response => {
                                  signal.throwIfAborted()
                                  this.chatBuilder.setLastMessageIntent(response?.intent)
                                  this.postViewTranscript()
                                  return response
                              })
                              .catch(() => undefined)
                    intent = finalIntentDetectionResponse?.intent
                    intentScores = finalIntentDetectionResponse?.allScores
                    signal.throwIfAborted()
                    if (intent === 'search') {
                        telemetryEvents['cody.chat-question/executed'].record(
                            {
                                ...telemetryProperties,
                                context: corpusContext,
                                userSpecifiedIntent,
                                detectedIntent: intent,
                                detectedIntentScores: intentScores,
                            },
                            { current: span, firstToken: firstTokenSpan, addMetadata: true }
                        )

                        return await this.handleSearchIntent({
                            context: corpusContext,
                            signal,
                            contextAlternatives,
                        })
                    }
                }

                const explicitMentions = corpusContext.filter(c => c.source === ContextItemSource.User)
                const implicitMentions = corpusContext.filter(c => c.source !== ContextItemSource.User)

                const prompter = new DefaultPrompter(
                    explicitMentions,
                    implicitMentions,
                    command !== undefined
                )

                try {
                    const { prompt, context } = await this.buildPrompt(
                        prompter,
                        signal,
                        requestID,
                        authStatus.codyApiVersion,
                        contextAlternatives
                    )

                    telemetryEvents['cody.chat-question/executed'].record(
                        {
                            ...telemetryProperties,
                            context,
                            userSpecifiedIntent,
                            detectedIntent: intent,
                            detectedIntentScores: intentScores,
                        },
                        {
                            addMetadata: true,
                            current: span,
                            firstToken: firstTokenSpan,
                        }
                    )

                    signal.throwIfAborted()
                    this.streamAssistantResponse(requestID, prompt, model, span, firstTokenSpan, signal)
                } catch (error) {
                    if (isAbortErrorOrSocketHangUp(error as Error)) {
                        return
                    }
                    if (isRateLimitError(error) || isContextWindowLimitError(error)) {
                        this.postError(error, 'transcript')
                    } else {
                        this.postError(
                            isError(error)
                                ? error
                                : new Error(`Error generating assistant response: ${error}`)
                        )
                    }
                    recordErrorToSpan(span, error as Error)
                }
            })
        })
    }

    private async detectChatIntent({
        requestID,
        text,
    }: { requestID?: string; text: string }): Promise<
        { intent: ChatMessage['intent']; allScores: { intent: string; score: number }[] } | undefined
    > {
        const response = await this.chatIntentAPIClient
            ?.detectChatIntent(requestID || '', text)
            .catch(() => null)

        if (response && !isError(response)) {
            return {
                intent: response.intent === 'search' ? 'search' : 'chat',
                allScores: response.allScores || [],
            }
        }

        return
    }

    private async handleSearchIntent({
        context,
        signal,
        contextAlternatives,
    }: {
        context: ContextItem[]
        signal: AbortSignal
        contextAlternatives: RankedContext[]
    }): Promise<void> {
        signal.throwIfAborted()

        this.chatBuilder.setLastMessageContext(context, contextAlternatives)
        this.chatBuilder.addBotMessage(
            {
                text: ps`"cody-experimental-one-box" feature flag is turned on.`,
            },
            ChatBuilder.NO_MODEL
        )

        void this.saveSession()
        this.postViewTranscript()
    }

    private async computeContext(
        { text, mentions }: HumanInput,
        requestID: string,
        editorState: SerializedPromptEditorState | null,
        span: Span,
        signal?: AbortSignal
    ): Promise<RankedContext[]> {
        try {
            return await this._computeContext({ text, mentions }, requestID, editorState, span, signal)
        } catch (e) {
            this.postError(new Error(`Unexpected error computing context, no context was used: ${e}`))
            return [
                {
                    strategy: 'none',
                    items: [],
                },
            ]
        }
    }

    private async _computeContext(
        { text, mentions }: HumanInput,
        requestID: string,
        editorState: SerializedPromptEditorState | null,
        span: Span,
        signal?: AbortSignal
    ): Promise<RankedContext[]> {
        // Remove context chips (repo, @-mentions) from the input text for context retrieval.
        const inputTextWithoutContextChips = editorState
            ? PromptString.unsafe_fromUserQuery(
                  inputTextWithoutContextChipsFromPromptEditorState(editorState)
              )
            : text
        const structuredMentions = toStructuredMentions(mentions)
        const retrievedContextPromise = this.contextRetriever.retrieveContext(
            structuredMentions,
            inputTextWithoutContextChips,
            span,
            signal
        )
        const priorityContextPromise = retrievedContextPromise
            .then(p => getPriorityContext(text, this.editor, p))
            .catch(() => getPriorityContext(text, this.editor, []))
        const openCtxContextPromise = getContextForChatMessage(text.toString(), signal)
        const [priorityContext, retrievedContext, openCtxContext] = await Promise.all([
            priorityContextPromise,
            retrievedContextPromise.catch(e => {
                this.postError(new Error(`Error retrieving context, no search context was used: ${e}`))
                return []
            }),
            openCtxContextPromise,
        ])

        const resolvedExplicitMentionsPromise = resolveContextItems(
            this.editor,
            [structuredMentions.symbols, structuredMentions.files, structuredMentions.openCtx].flat(),
            text,
            signal
        )

        return [
            {
                strategy: 'local+remote',
                items: combineContext(
                    await resolvedExplicitMentionsPromise,
                    openCtxContext,
                    priorityContext,
                    retrievedContext
                ),
            },
        ]
    }

    private submitOrEditOperation: AbortController | undefined
    public startNewSubmitOrEditOperation(): AbortSignal {
        this.submitOrEditOperation?.abort()
        this.submitOrEditOperation = new AbortController()
        return this.submitOrEditOperation.signal
    }
    private cancelSubmitOrEditOperation(): void {
        if (this.submitOrEditOperation) {
            this.submitOrEditOperation.abort()
            this.submitOrEditOperation = undefined
        }
        this.saveSession()
    }

    /**
     * Handles editing a human chat message in current chat session.
     *
     * Removes any existing messages from the provided index,
     * before submitting the replacement text as a new question.
     * When no index is provided, default to the last human message.
     */
    private async handleEdit({
        requestID,
        text,
        index,
        contextFiles,
        editorState,
        intent,
        intentScores,
        manuallySelectedIntent,
    }: {
        requestID: string
        text: PromptString
        index: number | undefined
        contextFiles: ContextItem[]
        editorState: SerializedPromptEditorState | null
        intent?: ChatMessage['intent'] | undefined | null
        intentScores?: { intent: string; score: number }[] | undefined | null
        manuallySelectedIntent?: boolean | undefined | null
    }): Promise<void> {
        const abortSignal = this.startNewSubmitOrEditOperation()

        telemetryRecorder.recordEvent('cody.editChatButton', 'clicked', {
            billingMetadata: {
                product: 'cody',
                category: 'billable',
            },
        })

        try {
            const humanMessage = index ?? this.chatBuilder.getLastSpeakerMessageIndex('human')
            if (humanMessage === undefined) {
                return
            }
            this.chatBuilder.removeMessagesFromIndex(humanMessage, 'human')
            return await this.handleUserMessageSubmission({
                requestID,
                inputText: text,
                submitType: 'user',
                mentions: contextFiles,
                editorState,
                signal: abortSignal,
                source: 'chat',
                intent,
                intentScores,
                manuallySelectedIntent,
            })
        } catch {
            this.postError(new Error('Failed to edit prompt'), 'transcript')
        }
    }

    private handleAbort(): void {
        this.cancelSubmitOrEditOperation()
        // Notify the webview there is no message in progress.
        this.postViewTranscript()
        telemetryRecorder.recordEvent('cody.sidebar.abortButton', 'clicked', {
            billingMetadata: {
                category: 'billable',
                product: 'cody',
            },
        })
    }

    public async handleGetUserEditorContext(uri?: URI): Promise<void> {
        // Get selection from the active editor
        const selection = vscode.window.activeTextEditor?.selection

        // Determine context based on URI presence
        const contextItem = uri
            ? await getContextFileFromUri(uri, selection)
            : await getContextFileFromCursor()

        const { input, context } = await firstResultFromOperation(
            ChatBuilder.contextWindowForChat(this.chatBuilder)
        )
        const userContextSize = context?.user ?? input

        void this.postMessage({
            type: 'clientAction',
            addContextItemsToLastHumanInput: contextItem
                ? [
                      {
                          ...contextItem,
                          type: 'file',
                          // Remove content to avoid sending large data to the webview
                          content: undefined,
                          isTooLarge: contextItem.size ? contextItem.size > userContextSize : undefined,
                          source: ContextItemSource.User,
                          range: contextItem.range,
                      } satisfies ContextItem,
                  ]
                : [],
        })

        // Reveal the webview panel if it is hidden
        if (this._webviewPanelOrView) {
            revealWebviewViewOrPanel(this._webviewPanelOrView)
        }
    }

    public async handleResubmitLastUserInput(): Promise<void> {
        const lastHumanMessage = this.chatBuilder.getLastHumanMessage()
        const getLastHumanMessageText = lastHumanMessage?.text?.toString()
        if (getLastHumanMessageText) {
            await this.clearAndRestartSession()
            void this.postMessage({
                type: 'clientAction',
                appendTextToLastPromptEditor: getLastHumanMessageText,
            })
        }
    }

    public async handleSmartApplyResult(result: SmartApplyResult): Promise<void> {
        void this.postMessage({
            type: 'clientAction',
            smartApplyResult: result,
        })
    }

    private async handleAttributionSearch(snippet: string): Promise<void> {
        try {
            const attribution = await this.guardrails.searchAttribution(snippet)
            if (isError(attribution)) {
                await this.postMessage({
                    type: 'attribution',
                    snippet,
                    error: attribution.message,
                })
                return
            }
            await this.postMessage({
                type: 'attribution',
                snippet,
                attribution: {
                    repositoryNames: attribution.repositories.map(r => r.name),
                    limitHit: attribution.limitHit,
                },
            })
        } catch (error) {
            await this.postMessage({
                type: 'attribution',
                snippet,
                error: `${error}`,
            })
        }
    }

    // #endregion
    // =======================================================================
    // #region view updaters
    // =======================================================================

    private postEmptyMessageInProgress(model: ChatModel): void {
        this.postViewTranscript({ speaker: 'assistant', model })
    }

    private postViewTranscript(messageInProgress?: ChatMessage): void {
        const messages: ChatMessage[] = [...this.chatBuilder.getMessages()]
        if (messageInProgress) {
            messages.push(messageInProgress)
        }

        // We never await on postMessage, because it can sometimes hang indefinitely:
        // https://github.com/microsoft/vscode/issues/159431
        void this.postMessage({
            type: 'transcript',
            messages: messages.map(prepareChatMessage).map(serializeChatMessage),
            isMessageInProgress: !!messageInProgress,
            chatID: this.chatBuilder.sessionID,
        })

        this.syncPanelTitle()
    }

    private syncPanelTitle() {
        // Update webview panel title if we're in an editor panel
        if (this._webviewPanelOrView && 'reveal' in this._webviewPanelOrView) {
            this._webviewPanelOrView.title = this.chatBuilder.getChatTitle()
        }
    }

    /**
     * Display error message in webview as part of the chat transcript, or as a system banner alongside the chat.
     */
    private postError(error: Error, type?: MessageErrorType): void {
        logDebug('ChatController: postError', error.message)
        // Add error to transcript
        if (type === 'transcript') {
            this.chatBuilder.addErrorAsBotMessage(error, ChatBuilder.NO_MODEL)
            this.postViewTranscript()
            return
        }

        void this.postMessage({ type: 'errors', errors: error.message })
        captureException(error)
    }

    /**
     * Low-level utility to post a message to the webview, pending initialization.
     *
     * cody-invariant: this.webview.postMessage should never be invoked directly
     * except within this method.
     */
    private postMessage(message: ExtensionMessage): Thenable<boolean | undefined> {
        return this.initDoer.do(() => this.webviewPanelOrView?.webview.postMessage(message))
    }

    // #endregion
    // =======================================================================
    // #region chat request lifecycle methods
    // =======================================================================

    /**
     * Constructs the prompt and updates the UI with the context used in the prompt.
     */
    private async buildPrompt(
        prompter: DefaultPrompter,
        abortSignal: AbortSignal,
        requestID: string,
        codyApiVersion: number,
        contextAlternatives?: RankedContext[]
    ): Promise<PromptInfo> {
        const { prompt, context } = await prompter.makePrompt(this.chatBuilder, codyApiVersion)
        abortSignal.throwIfAborted()

        // Update UI based on prompt construction. Includes the excluded context items to display in the UI
        this.chatBuilder.setLastMessageContext(
            [...context.used, ...context.ignored],
            contextAlternatives
        )

        return { prompt, context }
    }

    private streamAssistantResponse(
        requestID: string,
        prompt: Message[],
        model: ChatModel,
        span: Span,
        firstTokenSpan: Span,
        abortSignal: AbortSignal
    ): void {
        logDebug('ChatController', 'streamAssistantResponse', {
            verbose: { requestID, prompt },
        })
        let firstTokenMeasured = false
        function measureFirstToken() {
            if (firstTokenMeasured) {
                return
            }
            firstTokenMeasured = true
            span.addEvent('firstToken')
            firstTokenSpan.end()
        }

        abortSignal.throwIfAborted()
        this.postEmptyMessageInProgress(model)
        this.sendLLMRequest(
            prompt,
            model,
            {
                update: content => {
                    measureFirstToken()
                    span.addEvent('update')
                    this.postViewTranscript({
                        speaker: 'assistant',
                        text: PromptString.unsafe_fromLLMResponse(content),
                        model,
                    })
                },
                close: content => {
                    measureFirstToken()
                    recordExposedExperimentsToSpan(span)
                    span.end()
                    this.addBotMessage(requestID, PromptString.unsafe_fromLLMResponse(content), model)
                },
                error: (partialResponse, error) => {
                    this.postError(error, 'transcript')
                    if (isAbortErrorOrSocketHangUp(error)) {
                        abortSignal.throwIfAborted()
                    }
                    try {
                        // We should still add the partial response if there was an error
                        // This'd throw an error if one has already been added
                        this.addBotMessage(
                            requestID,
                            PromptString.unsafe_fromLLMResponse(partialResponse),
                            model
                        )
                    } catch {
                        console.error('Streaming Error', error)
                    }
                    recordErrorToSpan(span, error)
                },
            },
            abortSignal
        )
    }

    /**
     * Issue the chat request and stream the results back, updating the model and view
     * with the response.
     */
    private async sendLLMRequest(
        prompt: Message[],
        model: ChatModel,
        callbacks: {
            update: (response: string) => void
            close: (finalResponse: string) => void
            error: (completedResponse: string, error: Error) => void
        },
        abortSignal: AbortSignal
    ): Promise<void> {
        let lastContent = ''
        const typewriter = new Typewriter({
            update: content => {
                lastContent = content
                callbacks.update(content)
            },
            close: () => {
                callbacks.close(lastContent)
            },
            error: error => {
                callbacks.error(lastContent, error)
            },
        })

        try {
            const contextWindow = await firstResultFromOperation(
                ChatBuilder.contextWindowForChat(this.chatBuilder)
            )

            const params = {
                model,
                maxTokensToSample: contextWindow.output,
            } as CompletionParameters

            // Set stream param only when the model is disabled for streaming.
            if (model && modelsService.isStreamDisabled(model)) {
                params.stream = false
            }

            const stream = this.chatClient.chat(prompt, params, abortSignal)
            for await (const message of stream) {
                switch (message.type) {
                    case 'change': {
                        typewriter.update(message.text)
                        break
                    }
                    case 'complete': {
                        typewriter.close()
                        typewriter.stop()
                        break
                    }
                    case 'error': {
                        typewriter.close()
                        typewriter.stop(message.error)
                    }
                }
            }
        } catch (error: unknown) {
            typewriter.close()
            typewriter.stop(isAbortErrorOrSocketHangUp(error as Error) ? undefined : (error as Error))
        }
    }

    /**
     * Finalizes adding a bot message to the chat model and triggers an update to the view.
     */
    private async addBotMessage(
        requestID: string,
        rawResponse: PromptString,
        model: ChatModel
    ): Promise<void> {
        const messageText = reformatBotMessageForChat(rawResponse)
        this.chatBuilder.addBotMessage({ text: messageText }, model)
        void this.saveSession()
        this.postViewTranscript()

        const authStatus = currentAuthStatus()

        // Count code generated from response
        const generatedCode = countGeneratedCode(messageText.toString())
        const responseEventAction = generatedCode.charCount > 0 ? 'hasCode' : 'noCode'
        telemetryRecorder.recordEvent('cody.chatResponse', responseEventAction, {
            version: 2, // increment for major changes to this event
            interactionID: requestID,
            metadata: {
                ...generatedCode,
                // Flag indicating this is a transcript event to go through ML data pipeline. Only for dotcom users
                // See https://github.com/sourcegraph/sourcegraph/pull/59524
                recordsPrivateMetadataTranscript: isDotCom(authStatus) ? 1 : 0,
            },
            privateMetadata: {
                // 🚨 SECURITY: chat transcripts are to be included only for DotCom users AND for V2 telemetry
                // V2 telemetry exports privateMetadata only for DotCom users
                // the condition below is an aditional safegaurd measure
                responseText:
                    isDotCom(authStatus) &&
                    (await truncatePromptString(messageText, CHAT_OUTPUT_TOKEN_BUDGET)),
                chatModel: model,
            },
            billingMetadata: {
                product: 'cody',
                category: 'billable',
            },
        })
    }

    // #endregion
    // =======================================================================
    // #region session management
    // =======================================================================

    // A unique identifier for this ChatController instance used to identify
    // it when a handle to this specific panel provider is needed.
    public get sessionID(): string {
        return this.chatBuilder.sessionID
    }

    // Attempts to restore the chat to the given sessionID, if it exists in
    // history. If it does, then saves the current session and cancels the
    // current in-progress completion. If the chat does not exist, then this
    // is a no-op.
    public restoreSession(sessionID: string): void {
        const authStatus = currentAuthStatus()
        if (!authStatus.authenticated) {
            return
        }
        const oldTranscript = chatHistory.getChat(authStatus, sessionID)
        if (!oldTranscript) {
            return
        }
        this.cancelSubmitOrEditOperation()
        const newModel = newChatModelFromSerializedChatTranscript(oldTranscript, undefined)
        this.chatBuilder = newModel

        this.postViewTranscript()
    }

    private async saveSession(): Promise<void> {
        const authStatus = currentAuthStatus()
        if (authStatus.authenticated) {
            // Only try to save if authenticated because otherwise we wouldn't be showing a chat.
            const chat = this.chatBuilder.toSerializedChatTranscript()
            if (chat) {
                await chatHistory.saveChat(authStatus, chat)
            }
        }
    }

    private async duplicateSession(sessionID: string): Promise<void> {
        this.cancelSubmitOrEditOperation()
        const transcript = chatHistory.getChat(currentAuthStatusAuthed(), sessionID)
        if (!transcript) {
            return
        }
        // Assign a new session ID to the duplicated session
        this.chatBuilder = newChatModelFromSerializedChatTranscript(
            transcript,
            this.chatBuilder.selectedModel,
            new Date(Date.now()).toUTCString()
        )
        this.postViewTranscript()
        await this.saveSession()
        // Move the new session to the editor
        await vscode.commands.executeCommand('cody.chat.moveToEditor')
        // Restore the old session in the current window
        this.restoreSession(sessionID)

        telemetryRecorder.recordEvent('cody.duplicateSession', 'clicked')
    }

    public async clearAndRestartSession(): Promise<void> {
        this.cancelSubmitOrEditOperation()
        await this.saveSession()

        this.chatBuilder = new ChatBuilder(this.chatBuilder.selectedModel)
        this.postViewTranscript()
    }

    // #endregion
    // =======================================================================
    // #region webview container management
    // =======================================================================

    private extensionUri: vscode.Uri
    private _webviewPanelOrView?: vscode.WebviewView | vscode.WebviewPanel
    public get webviewPanelOrView(): vscode.WebviewView | vscode.WebviewPanel | undefined {
        return this._webviewPanelOrView
    }

    /**
     * Creates the webview view or panel for the Cody chat interface if it doesn't already exist.
     */
    public async createWebviewViewOrPanel(
        activePanelViewColumn?: vscode.ViewColumn,
        lastQuestion?: string
    ): Promise<vscode.WebviewView | vscode.WebviewPanel> {
        // Checks if the webview view or panel already exists and is visible.
        // If so, returns early to avoid creating a duplicate.
        if (this.webviewPanelOrView) {
            return this.webviewPanelOrView
        }

        const viewType = CodyChatEditorViewType
        const panelTitle =
            chatHistory.getChat(currentAuthStatusAuthed(), this.chatBuilder.sessionID)?.chatTitle ||
            getChatPanelTitle(lastQuestion)
        const viewColumn = activePanelViewColumn || vscode.ViewColumn.Beside
        const webviewPath = vscode.Uri.joinPath(this.extensionUri, 'dist', 'webviews')
        const panel = vscode.window.createWebviewPanel(
            viewType,
            panelTitle,
            { viewColumn, preserveFocus: true },
            {
                enableScripts: true,
                retainContextWhenHidden: true,
                enableFindWidget: true,
                localResourceRoots: [webviewPath],
                enableCommandUris: true,
            }
        )

        return this.registerWebviewPanel(panel)
    }

    /**
     * Revives the chat panel when the extension is reactivated.
     */
    public async revive(webviewPanel: vscode.WebviewPanel): Promise<void> {
        logDebug('ChatController:revive', 'registering webview panel')
        await this.registerWebviewPanel(webviewPanel)
    }

    public async resolveWebviewView(
        webviewView: vscode.WebviewView,
        _context: vscode.WebviewViewResolveContext<unknown>,
        _token: vscode.CancellationToken
    ): Promise<void> {
        await this.resolveWebviewViewOrPanel(webviewView)
    }

    /**
     * Registers the given webview panel by setting up its options, icon, and handlers.
     * Also stores the panel reference and disposes it when closed.
     */
    private async registerWebviewPanel(panel: vscode.WebviewPanel): Promise<vscode.WebviewPanel> {
        panel.iconPath = vscode.Uri.joinPath(this.extensionUri, 'resources', 'active-chat-icon.svg')
        return this.resolveWebviewViewOrPanel(panel)
    }

    private async resolveWebviewViewOrPanel(viewOrPanel: vscode.WebviewView): Promise<vscode.WebviewView>
    private async resolveWebviewViewOrPanel(
        viewOrPanel: vscode.WebviewPanel
    ): Promise<vscode.WebviewPanel>
    private async resolveWebviewViewOrPanel(
        viewOrPanel: vscode.WebviewView | vscode.WebviewPanel
    ): Promise<vscode.WebviewView | vscode.WebviewPanel> {
        this._webviewPanelOrView = viewOrPanel
        this.syncPanelTitle()

        const webviewPath = vscode.Uri.joinPath(this.extensionUri, 'dist', 'webviews')
        viewOrPanel.webview.options = {
            enableScripts: true,
            localResourceRoots: [webviewPath],
            enableCommandUris: true,
        }

        await addWebviewViewHTML(this.extensionClient, this.extensionUri, viewOrPanel)

        // Dispose panel when the panel is closed
        viewOrPanel.onDidDispose(() => {
            this.cancelSubmitOrEditOperation()
            this._webviewPanelOrView = undefined
        })

        this.disposables.push(
            viewOrPanel.webview.onDidReceiveMessage(message =>
                this.onDidReceiveMessage(
                    hydrateAfterPostMessage(message, uri => vscode.Uri.from(uri as any))
                )
            )
        )

        // Listen for API calls from the webview.
        const initialContext = observeInitialContext({
            chatBuilder: this.chatBuilder.changes,
        }).pipe(shareReplay())
        this.disposables.push(
            addMessageListenersForExtensionAPI(
                createMessageAPIForExtension({
                    postMessage: this.postMessage.bind(this),
                    postError: this.postError.bind(this),
                    onMessage: callback => {
                        const disposable = viewOrPanel.webview.onDidReceiveMessage(callback)
                        return () => disposable.dispose()
                    },
                }),
                {
                    mentionMenuData: query => {
                        return getMentionMenuData({
                            disableProviders:
                                this.extensionClient.capabilities?.disabledMentionsProviders || [],
                            query: query,
                            chatBuilder: this.chatBuilder,
                        })
                    },
                    evaluatedFeatureFlag: flag => featureFlagProvider.evaluatedFeatureFlag(flag),
                    prompts: query =>
                        promiseFactoryToObservable(signal =>
                            mergedPromptsAndLegacyCommands(query, signal)
                        ),
                    models: () =>
                        modelsService.modelsChanges.pipe(
                            map(models => (models === pendingOperation ? null : models))
                        ),
                    chatModels: () =>
                        modelsService.getModels(ModelUsage.Chat).pipe(
                            startWith([]),
                            map(models => (models === pendingOperation ? [] : models))
                        ),
                    highlights: parameters =>
                        promiseFactoryToObservable(() =>
                            graphqlClient.getHighlightedFileChunk(parameters)
                        ).pipe(
                            map(result => {
                                if (isError(result)) {
                                    return []
                                }

                                return result
                            })
                        ),
                    setChatModel: model => {
                        // Because this was a user action to change the model we will set that
                        // as a global default for chat
                        return promiseFactoryToObservable(async () => {
                            this.chatBuilder.setSelectedModel(model)
                            await modelsService.setSelectedModel(ModelUsage.Chat, model)
                        })
                    },
                    initialContext: () => initialContext.pipe(skipPendingOperation()),
                    detectIntent: text =>
                        promiseFactoryToObservable<
                            | {
                                  intent: ChatMessage['intent']
                                  allScores: { intent: string; score: number }[]
                              }
                            | undefined
                        >(() => this.detectChatIntent({ text })),
                    resolvedConfig: () => resolvedConfig,
                    authStatus: () => authStatus,
                    transcript: () =>
                        this.chatBuilder.changes.pipe(map(chat => chat.getDehydratedMessages())),
                    userHistory: () => chatHistory.changes,
                }
            )
        )

        return viewOrPanel
    }

    private async setWebviewToChat(): Promise<void> {
        const viewOrPanel = this._webviewPanelOrView ?? (await this.createWebviewViewOrPanel())

        this._webviewPanelOrView = viewOrPanel

        revealWebviewViewOrPanel(viewOrPanel)

        await this.postMessage({
            type: 'view',
            view: View.Chat,
        })
    }

    // #endregion
    // =======================================================================
    // #region other public accessors and mutators
    // =======================================================================

    // Convenience function for tests
    public getViewTranscript(): readonly ChatMessage[] {
        return this.chatBuilder.getMessages().map(prepareChatMessage)
    }

    public isEmpty(): boolean {
        return this.chatBuilder.isEmpty()
    }

    public isVisible(): boolean {
        return this.webviewPanelOrView?.visible ?? false
    }
}

function newChatModelFromSerializedChatTranscript(
    json: SerializedChatTranscript,
    modelID: string | undefined,
    newSessionID?: string
): ChatBuilder {
    return new ChatBuilder(
        migrateAndNotifyForOutdatedModels(modelID ?? null) ?? undefined,
        newSessionID ?? json.id,
        json.interactions.flatMap((interaction: SerializedChatInteraction): ChatMessage[] =>
            [
                PromptString.unsafe_deserializeChatMessage(interaction.humanMessage),
                interaction.assistantMessage
                    ? PromptString.unsafe_deserializeChatMessage(interaction.assistantMessage)
                    : null,
            ].filter(isDefined)
        ),
        json.chatTitle
    )
}

export function disposeWebviewViewOrPanel(viewOrPanel: vscode.WebviewView | vscode.WebviewPanel): void {
    if ('dispose' in viewOrPanel) {
        viewOrPanel.dispose()
    }
}

export function webviewViewOrPanelViewColumn(
    viewOrPanel: vscode.WebviewView | vscode.WebviewPanel
): vscode.ViewColumn | undefined {
    if ('viewColumn' in viewOrPanel) {
        return viewOrPanel.viewColumn
    }
    // Our view is in the sidebar, return undefined
    return undefined
}

export function webviewViewOrPanelOnDidChangeViewState(
    viewOrPanel: vscode.WebviewView | vscode.WebviewPanel
): vscode.Event<vscode.WebviewPanelOnDidChangeViewStateEvent> {
    if ('onDidChangeViewState' in viewOrPanel) {
        return viewOrPanel.onDidChangeViewState
    }
    // Return a no-op (this means the provider is for the sidebar)
    return () => {
        return {
            dispose: () => {},
        }
    }
}

export function revealWebviewViewOrPanel(viewOrPanel: vscode.WebviewView | vscode.WebviewPanel): void {
    if ('reveal' in viewOrPanel) {
        viewOrPanel.reveal()
    }
}

/**
 * Set HTML for webview (panel) & webview view (sidebar)
 */
async function addWebviewViewHTML(
    extensionClient: ExtensionClient,
    extensionUri: vscode.Uri,
    view: vscode.WebviewView | vscode.WebviewPanel
): Promise<void> {
    if (extensionClient.capabilities?.webview === 'agentic') {
        return
    }
    const config = extensionClient.capabilities?.webviewNativeConfig
    const webviewPath = vscode.Uri.joinPath(extensionUri, 'dist', 'webviews')
    const root = vscode.Uri.joinPath(webviewPath, 'index.html')
    const bytes = await vscode.workspace.fs.readFile(root)
    const html = new TextDecoder('utf-8').decode(bytes)

    view.webview.html = manipulateWebviewHTML(html, {
        cspSource: view.webview.cspSource,
        resources: config?.skipResourceRelativization
            ? undefined
            : view.webview.asWebviewUri(webviewPath),
        injectScript: config?.injectScript ?? undefined,
        injectStyle: config?.injectStyle ?? undefined,
    })
}

interface TransformHTMLOptions {
    cspSource: string
    resources?: vscode.Uri
    injectScript?: string
    injectStyle?: string
}

// Exported for testing purposes
export function manipulateWebviewHTML(html: string, options: TransformHTMLOptions): string {
    if (options.resources) {
        html = html.replaceAll('./', `${options.resources}/`)
    }

    // If a script or style is injected, replace the placeholder with the script or style
    // and drop the content-security-policy meta tag which prevents inline scripts and styles
    if (options.injectScript || options.injectStyle) {
        html = html
            .replace(/<!-- START CSP -->.*<!-- END CSP -->/s, '')
            .replaceAll('/*injectedScript*/', options.injectScript ?? '')
            .replaceAll('/*injectedStyle*/', options.injectStyle ?? '')
    } else {
        // Update URIs for content security policy to only allow specific scripts to be run
        html = html.replaceAll("'self'", options.cspSource).replaceAll('{cspSource}', options.cspSource)
    }

    return html
}

// This is the manual ordering of the different retrieved and explicit context sources
// It should be equivalent to the ordering of things in
// ChatController:legacyComputeContext > context.ts:resolveContext
function combineContext(
    explicitMentions: ContextItem[],
    openCtxContext: ContextItemOpenCtx[],
    priorityContext: ContextItem[],
    retrievedContext: ContextItem[]
): ContextItem[] {
    return [explicitMentions, openCtxContext, priorityContext, retrievedContext].flat()
}

async function joinModelWaitlist(): Promise<void> {
    await localStorage.setOrDeleteWaitlistO1(true)
    telemetryRecorder.recordEvent('cody.joinLlmWaitlist', 'clicked')
}<|MERGE_RESOLUTION|>--- conflicted
+++ resolved
@@ -79,12 +79,7 @@
 import { map } from 'observable-fns'
 import type { URI } from 'vscode-uri'
 import { View } from '../../../webviews/tabs/types'
-import {
-    getEndpointHistory,
-    handleEndpointAuthRequest,
-    redirectToEndpointLogin,
-    showSignOutMenu,
-} from '../../auth/auth'
+import { redirectToEndpointLogin, showSignOutMenu } from '../../auth/auth'
 import {
     closeAuthProgressIndicator,
     startAuthProgressIndicator,
@@ -435,24 +430,11 @@
                     }
                     break
                 }
-<<<<<<< HEAD
-                if (message.authKind === 'signin' && message.endpoint) {
-                    // Login with token provided by the user in webview.
-                    if (message.value) {
-                        await authProvider.auth({
-                            endpoint: message.endpoint,
-                            token: message.value,
-                        })
-                    } else {
-                        handleEndpointAuthRequest(message.endpoint)
-                    }
-=======
                 if (message.authKind === 'signin' && message.endpoint && message.value) {
                     await localStorage.saveEndpointAndToken({
                         serverEndpoint: message.endpoint,
                         accessToken: message.value,
                     })
->>>>>>> c24f9b3c
                     break
                 }
                 if (message.authKind === 'signout') {
@@ -511,26 +493,18 @@
         const sidebarViewOnly = this.extensionClient.capabilities?.webviewNativeConfig?.view === 'single'
         const isEditorViewType = this.webviewPanelOrView?.viewType === 'cody.editorPanel'
         const webviewType = isEditorViewType && !sidebarViewOnly ? 'editor' : 'sidebar'
-<<<<<<< HEAD
-        const endpointHistory = getEndpointHistory()
-        const experimentalOneBox = await this.isOneBoxEnabled()
-
-=======
+        const endpointHistory = localStorage.getEndpointHistory()
+
         const uiKindIsWeb = (cenv.CODY_OVERRIDE_UI_KIND ?? vscode.env.uiKind) === vscode.UIKind.Web
->>>>>>> c24f9b3c
         return {
             uiKindIsWeb,
             serverEndpoint: auth.serverEndpoint,
+            endpointHistory,
             experimentalNoodle: configuration.experimentalNoodle,
             smartApply: this.isSmartApplyEnabled(),
             webviewType,
             multipleWebviewsEnabled: !sidebarViewOnly,
-<<<<<<< HEAD
-            internalDebugContext: config.internalDebugContext,
-            endpointHistory,
-=======
             internalDebugContext: configuration.internalDebugContext,
->>>>>>> c24f9b3c
         }
     }
 
