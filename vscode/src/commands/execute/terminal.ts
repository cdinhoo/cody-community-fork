import { PromptString, type TerminalOutputArguments, logDebug, ps } from '@sourcegraph/cody-shared'
import { wrapInActiveSpan } from '@sourcegraph/cody-shared'
import { telemetryRecorder } from '@sourcegraph/cody-shared'
import type { ChatCommandResult } from '../../CommandResult'
import { executeChat } from './ask'

import * as uuid from 'uuid'

/**
 * Executes a chat command to explain the given terminal output.
 * Can be invoked from the VS Code terminal.
 *
 * NOTE: The terminal output arguments is returned by the user's
 * selection through context menu (right click).
 */
export async function executeExplainOutput(
    args: TerminalOutputArguments
): Promise<ChatCommandResult | undefined> {
    return wrapInActiveSpan('command.terminal', async span => {
        span.setAttribute('sampled', true)
        logDebug('executeExplainOutput', 'executing', { verbose: args })
        const requestID = uuid.v4()
        const source = 'terminal'
        telemetryRecorder.recordEvent('cody.command.terminal', 'executed', {
            metadata: {
                useCodebaseContex: 0,
            },
            interactionID: requestID,
            privateMetadata: {
                requestID,
                source,
                traceId: span.spanContext().traceId,
            },
            billingMetadata: {
                product: 'cody',
                category: 'core',
            },
        })

        const promptArgs = PromptString.fromTerminalOutputArguments(args)

        const output = promptArgs.selection?.trim()
        if (!output) {
            return undefined
        }

        let prompt = template.replaceAll('{{PROCESS}}', promptArgs.name).replaceAll('{{OUTPUT}}', output)
        const options = promptArgs.creationOptions
        if (options) {
            span.addEvent('hasCreationOptions')
            prompt = prompt.concat(ps`\nProcess options: ${options}`)
        }

        return {
            type: 'chat',
            session: await executeChat({
                text: prompt,
<<<<<<< HEAD
                submitType: 'user',
=======
>>>>>>> 15f97ffe
                contextItems: [],
                source,
            }),
        }
    })
}

const template = ps`
Review and analyze this terminal output from the \`{{PROCESS}}\` process and summarize the key information. If this indicates an error, provide step-by-step instructions on how I can resolve this:
\n\`\`\`
\n{{OUTPUT}}
\n\`\`\`
`<|MERGE_RESOLUTION|>--- conflicted
+++ resolved
@@ -55,10 +55,6 @@
             type: 'chat',
             session: await executeChat({
                 text: prompt,
-<<<<<<< HEAD
-                submitType: 'user',
-=======
->>>>>>> 15f97ffe
                 contextItems: [],
                 source,
             }),
