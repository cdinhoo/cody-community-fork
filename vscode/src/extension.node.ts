--- conflicted
+++ resolved
@@ -12,15 +12,9 @@
     type LocalEmbeddingsController,
 } from './local-context/local-embeddings'
 import { SymfRunner } from './local-context/symf'
-<<<<<<< HEAD
-import { getRgPath } from './rg'
+import { OpenTelemetryService } from './services/open-telemetry/OpenTelemetryService.node'
+import { NodeSentryService } from './services/sentry/sentry.node'
 import { CommitMessageProvider } from './scm/CommitMessageProvider'
-import { OpenTelemetryService } from './services/OpenTelemetryService.node'
-=======
-import { OpenTelemetryService } from './services/open-telemetry/OpenTelemetryService.node'
->>>>>>> 9cb9d75a
-import { NodeSentryService } from './services/sentry/sentry.node'
-
 /**
  * Activation entrypoint for the VS Code extension when running VS Code as a desktop app
  * (Node.js/Electron).
