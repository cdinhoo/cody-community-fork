import * as vscode from 'vscode'

<<<<<<< HEAD
import { ContextFileRange } from '@sourcegraph/cody-shared'

let workspaceRootUri = vscode.workspace.workspaceFolders?.[0].uri
=======
let workspaceRootUri = vscode.workspace.workspaceFolders?.[0]?.uri
>>>>>>> b80f8273
let serverEndpoint = ''

export function workspaceActionsOnConfigChange(workspaceUri: vscode.Uri | null, endpoint?: string | null): void {
    if (workspaceUri) {
        workspaceRootUri = workspaceUri
    }
    if (endpoint) {
        serverEndpoint = endpoint
    }
}

/**
 * Open file in editor or in sourcegraph
 */
export async function openFilePath(
    filePath: string,
    currentViewColumn?: vscode.ViewColumn,
    range?: ContextFileRange
): Promise<void> {
    void vscode.commands.executeCommand('vscode.open', filePath)
    if (!workspaceRootUri) {
        throw new Error('Failed to open file: missing workspace')
    }

    try {
        const workspaceFileUri = vscode.Uri.joinPath(workspaceRootUri, filePath)
        const doc = await vscode.workspace.openTextDocument(workspaceFileUri)
        const selection = range ? new vscode.Range(range.start.line, 0, range.end.line, 0) : range

        // Open file next to current webview panel column
        let viewColumn = vscode.ViewColumn.Beside
        if (currentViewColumn) {
            viewColumn = currentViewColumn - 1 || currentViewColumn + 1
        }

        await vscode.window.showTextDocument(doc, { selection, viewColumn, preserveFocus: false })
    } catch {
        // Try to open the file in the sourcegraph view
        const sourcegraphSearchURL = new URL(`/search?q=context:global+file:${filePath}`, serverEndpoint).href
        return openExternalLinks(sourcegraphSearchURL)
    }
}

/**
 * Open file in editor (assumed filePath is absolute) and optionally reveal a specific range
 */
export async function openLocalFileWithRange(filePath: string, range?: CodeRange): Promise<void> {
    const doc = await vscode.workspace.openTextDocument(vscode.Uri.file(filePath))
    const selection = range
        ? new vscode.Range(range.startLine, range.startCharacter, range.endLine, range.endCharacter)
        : range
    await vscode.window.showTextDocument(doc, { selection })
}

/**
 * Open external links
 */
export async function openExternalLinks(uri: string): Promise<void> {
    try {
        await vscode.env.openExternal(vscode.Uri.parse(uri))
    } catch (error) {
        throw new Error(`Failed to open file: ${error}`)
    }
}

interface CodeRange {
    startLine: number
    startCharacter: number
    endLine: number
    endCharacter: number
}<|MERGE_RESOLUTION|>--- conflicted
+++ resolved
@@ -1,12 +1,8 @@
 import * as vscode from 'vscode'
 
-<<<<<<< HEAD
 import { ContextFileRange } from '@sourcegraph/cody-shared'
 
-let workspaceRootUri = vscode.workspace.workspaceFolders?.[0].uri
-=======
 let workspaceRootUri = vscode.workspace.workspaceFolders?.[0]?.uri
->>>>>>> b80f8273
 let serverEndpoint = ''
 
 export function workspaceActionsOnConfigChange(workspaceUri: vscode.Uri | null, endpoint?: string | null): void {
