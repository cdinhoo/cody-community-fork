--- conflicted
+++ resolved
@@ -1,10 +1,6 @@
 import type { ContextItem, Model, RankedContext } from '@sourcegraph/cody-shared'
 import { pluralize } from '@sourcegraph/cody-shared'
-<<<<<<< HEAD
-import { OmniboxHandlers } from '@sourcegraph/cody-shared/src/models/model'
-=======
 import { DeepCodyAgentID } from '@sourcegraph/cody-shared/src/models/client'
->>>>>>> 341dd17e
 import { MENTION_CLASS_NAME } from '@sourcegraph/prompt-editor'
 import { clsx } from 'clsx'
 import { BrainIcon, MessagesSquareIcon } from 'lucide-react'
@@ -113,11 +109,7 @@
 
         const telemetryRecorder = useTelemetryRecorder()
 
-<<<<<<< HEAD
-        const isDeepCodyEnabled = agent === OmniboxHandlers.DeepCody.id
-=======
         const isAgenticChat = model?.includes(DeepCodyAgentID) || agent === DeepCodyAgentID
->>>>>>> 341dd17e
 
         // Text for top header text
         const headerText: { main: string; sub?: string } = {
